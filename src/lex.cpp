--- conflicted
+++ resolved
@@ -467,7 +467,6 @@
           std::exchange(this->error_reporter_, &temp_error_reporter);
       lexer_transaction transaction = this->begin_transaction();
 
-<<<<<<< HEAD
       const char8* starpos = &this->input_[0];
       token old_last_token = this->last_token_;
 
@@ -476,14 +475,6 @@
       this->last_token_.begin = this->input_;
       this->reparse_as_regexp();
 
-=======
-      // satisfy reparse_as_regexp assertions
-      this->last_token_.type = token_type::slash;
-      this->input_ += 1;
-      this->last_token_.begin = this->input_;
-
-      this->reparse_as_regexp();
->>>>>>> ff2dfd0c
       bool parsed_ok = temp_error_reporter.empty() &&
                        !this->transaction_has_lex_errors(transaction);
       this->roll_back_transaction(std::move(transaction));
@@ -491,7 +482,6 @@
 
       if (!parsed_ok) {
         this->error_reporter_->report(error_unopened_block_comment{
-<<<<<<< HEAD
             source_code_span(starpos, &this->input_[1])});
         // skip */
         this->input_ += 2;
@@ -500,16 +490,6 @@
         this->last_token_.type = token_type::star;
         this->input_ += 1;
       }
-=======
-            source_code_span(&this->input_[0], &this->input_[1])});
-        this->input_ += 1;
-        this->last_token_.type = token_type::slash;
-      } else {
-        this->last_token_.type = token_type::star;
-      }
-      this->input_ += 1;
-      this->last_token_.begin = this->input_;
->>>>>>> ff2dfd0c
     } else {
       this->last_token_.type = token_type::star;
       this->input_ += 1;
