// Copyright (C) 2020  Matthew "strager" Glazar
// See end of file for extended copyright information.

#include <array>
#include <cstring>
#include <deque>
#include <gmock/gmock.h>
#include <gtest/gtest.h>
#include <initializer_list>
#include <iostream>
#include <quick-lint-js/assert.h>
#include <quick-lint-js/char8.h>
#include <quick-lint-js/characters.h>
#include <quick-lint-js/error-collector.h>
#include <quick-lint-js/error-matcher.h>
#include <quick-lint-js/lex.h>
#include <quick-lint-js/location.h>
#include <quick-lint-js/narrow-cast.h>
#include <quick-lint-js/padded-string.h>
#include <quick-lint-js/parse-support.h>
#include <quick-lint-js/source-location.h>
#include <quick-lint-js/token.h>
#include <quick-lint-js/utf-8.h>
#include <string_view>
#include <type_traits>
#include <vector>

using namespace std::literals::string_view_literals;

using ::testing::_;
using ::testing::ElementsAre;
using ::testing::IsEmpty;
using ::testing::VariantWith;

// Like EXPECT_THAT, but using the 'caller' variable for source locations.
#define EXPECT_THAT_AT_CALLER(value, matcher)                                 \
  GTEST_PRED_FORMAT1_(                                                        \
      ::testing::internal::MakePredicateFormatterFromMatcher(matcher), value, \
      ADD_FAILURE_AT_CALLER)

// Like EXPECT_EQ, but using the 'caller' variable for source locations.
#define EXPECT_EQ_AT_CALLER(lhs, rhs)                                   \
  GTEST_PRED_FORMAT2_(::testing::internal::EqHelper::Compare, lhs, rhs, \
                      ADD_FAILURE_AT_CALLER)

#define ADD_FAILURE_AT_CALLER(message)                                    \
  GTEST_MESSAGE_AT_((caller.valid() ? caller.file_name() : __FILE__),     \
                    (caller.valid() ? caller.line() : __LINE__), message, \
                    ::testing::TestPartResult::kNonFatalFailure)

namespace quick_lint_js {
namespace {
class test_lex : public ::testing::Test {
 protected:
  void check_single_token(string8_view input,
                          string8_view expected_identifier_name,
                          source_location = source_location::current());
  void check_single_token_with_errors(
      string8_view input, string8_view expected_identifier_name,
      void (*check_errors)(padded_string_view input,
                           const std::vector<error_collector::error>&),
      source_location = source_location::current());
  void check_tokens(string8_view input,
                    std::initializer_list<token_type> expected_token_types,
                    source_location = source_location::current());
  void check_tokens(padded_string_view input,
                    std::initializer_list<token_type> expected_token_types,
                    source_location = source_location::current());
  void check_tokens_with_errors(
      string8_view input,
      std::initializer_list<token_type> expected_token_types,
      void (*check_errors)(padded_string_view input,
                           const std::vector<error_collector::error>&),
      source_location = source_location::current());
  void check_tokens_with_errors(
      padded_string_view input,
      std::initializer_list<token_type> expected_token_types,
      void (*check_errors)(padded_string_view input,
                           const std::vector<error_collector::error>&),
      source_location = source_location::current());
  std::vector<token> lex_to_eof(padded_string_view, error_collector&);
  std::vector<token> lex_to_eof(padded_string_view,
                                source_location = source_location::current());
  std::vector<token> lex_to_eof(string8_view,
                                source_location = source_location::current());

  lexer& make_lexer(padded_string_view input, error_collector* errors) {
    this->lexers_.emplace_back(input, errors);
    return this->lexers_.back();
  }

 private:
  std::deque<lexer> lexers_;
};

TEST_F(test_lex, lex_block_comments) {
  this->check_single_token(u8"/* */ hello"_sv, u8"hello");
  this->check_single_token(u8"/*/ comment */ hi"_sv, u8"hi");
  this->check_single_token(u8"/* comment /*/ hi"_sv, u8"hi");
  this->check_single_token(u8"/* not /* nested */ ident"_sv, u8"ident");
  EXPECT_THAT(this->lex_to_eof(u8"/**/"_sv), IsEmpty());

  {
    error_collector v;
    padded_string input(u8"hello /* unterminated comment "_sv);
    lexer l(&input, &v);
    l.skip();
    EXPECT_EQ(l.peek().type, token_type::end_of_file);

    EXPECT_THAT(v.errors, ElementsAre(ERROR_TYPE_FIELD(
                              error_unclosed_block_comment, comment_open,
                              offsets_matcher(&input, 6, 8))));
  }
}

TEST_F(test_lex, lex_unopened_block_comment) {
  {
    error_collector v;
    padded_string input(u8"hello */"_sv);
    lexer l(&input, &v);  // identifier
    EXPECT_EQ(l.peek().type, token_type::identifier);
    l.skip();  // end of file
    EXPECT_EQ(l.peek().type, token_type::end_of_file);
    EXPECT_THAT(v.errors, ElementsAre(ERROR_TYPE_FIELD(
                              error_unopened_block_comment, comment_close,
                              offsets_matcher(&input, 6, u8"/"))));
  }
}

TEST_F(test_lex, lex_unopened_block_comment1) {
  {
    error_collector v;
    padded_string input(u8"*-----*/"_sv);
    lexer l(&input, &v);
<<<<<<< HEAD
    while (l.peek().type != token_type::end_of_file) {
      l.skip();
    }
=======
    l.skip();  // identifier
    l.skip();  // star
    l.skip();  // slash
>>>>>>> ff2dfd0c
    EXPECT_EQ(l.peek().type, token_type::end_of_file);

    EXPECT_THAT(v.errors, ElementsAre(ERROR_TYPE_FIELD(
                              error_unopened_block_comment, comment_close,
                              offsets_matcher(&input, 6, u8"/"))));
  }
<<<<<<< HEAD
  {
    error_collector v;
    padded_string input(u8"*******/"_sv);
    lexer l(&input, &v);
    EXPECT_EQ(l.peek().type, token_type::star_star);
    l.skip();
    EXPECT_EQ(l.peek().type, token_type::star_star);
    l.skip();
    EXPECT_EQ(l.peek().type, token_type::star_star);
    l.skip();
    EXPECT_EQ(l.peek().type, token_type::end_of_file);

    EXPECT_THAT(v.errors, ElementsAre(ERROR_TYPE_FIELD(
                              error_unopened_block_comment, comment_close,
                              offsets_matcher(&input, 6, u8"/"))));
  }
  {
    error_collector v;
    padded_string input(u8"*/"_sv);
    lexer l(&input, &v);
    EXPECT_EQ(l.peek().type, token_type::end_of_file);

    EXPECT_THAT(v.errors, ElementsAre(ERROR_TYPE_FIELD(
                              error_unopened_block_comment, comment_close,
                              offsets_matcher(&input, 0, u8"/"))));
  }
  {
    error_collector v;
    padded_string input(u8"foo(a, true * direct */);"_sv);
    lexer l(&input, &v);  // identifier
    EXPECT_EQ(l.peek().type, token_type::identifier);
    l.skip();
    EXPECT_EQ(l.peek().type, token_type::left_paren);
    l.skip();
    EXPECT_EQ(l.peek().type, token_type::identifier);
    l.skip();
    EXPECT_EQ(l.peek().type, token_type::comma);
    l.skip();
    EXPECT_EQ(l.peek().type, token_type::kw_true);
    l.skip();
    EXPECT_EQ(l.peek().type, token_type::star);
    l.skip();
    EXPECT_EQ(l.peek().type, token_type::identifier);
    l.skip();
    EXPECT_EQ(l.peek().type, token_type::right_paren);
    l.skip();
    EXPECT_EQ(l.peek().type, token_type::semicolon);
    l.skip();
    EXPECT_EQ(l.peek().type, token_type::end_of_file);
    l.skip();
    EXPECT_THAT(v.errors,
                ElementsAre(ERROR_TYPE_FIELD(
                    error_unopened_block_comment, comment_close,
                    offsets_matcher(&input, strlen(u8"foo(a, true * direct "),
                                    u8"/"))));
  }
  {
    error_collector v;
    padded_string input(u8"**/"_sv);
    lexer l(&input, &v);
    EXPECT_EQ(l.peek().type, token_type::star);
    l.skip();
    EXPECT_EQ(l.peek().type, token_type::end_of_file);
    EXPECT_THAT(v.errors, ElementsAre(ERROR_TYPE_FIELD(
                              error_unopened_block_comment, comment_close,
                              offsets_matcher(&input, 1, u8"/"))));
  }
=======
>>>>>>> ff2dfd0c
}

TEST_F(test_lex, lex_unopened_block_comment2) {
  {
    error_collector v;
    padded_string input(u8"3; */hello"_sv);
<<<<<<< HEAD
    lexer l(&input, &v);  // number
    EXPECT_EQ(l.peek().type, token_type::number);
    l.skip();  // semicolon
    EXPECT_EQ(l.peek().type, token_type::semicolon);
    l.skip();  // identifier
    EXPECT_EQ(l.peek().type, token_type::identifier);
    l.skip();
    EXPECT_EQ(l.peek().type, token_type::end_of_file);

    EXPECT_THAT(v.errors,
                ElementsAre(ERROR_TYPE_FIELD(
                    error_unopened_block_comment, comment_close,
                    offsets_matcher(&input, strlen(u8"3; "), u8"/"))));
=======
    lexer l(&input, &v);
    l.skip();  // number 3
    l.skip();  // semicolon
    l.skip();  // star
    l.skip();  // slash
    l.skip();  // identifier (hello)
    EXPECT_EQ(l.peek().type, token_type::end_of_file);

    EXPECT_THAT(v.errors, ElementsAre(ERROR_TYPE_FIELD(
                              error_unopened_block_comment, comment_close,
                              offsets_matcher(&input, 3, u8"/"))));
>>>>>>> ff2dfd0c
  }
}

TEST_F(test_lex, lex_unopened_block_comment_with_regexp_literal) {
  {
    error_collector v;
    padded_string input(u8"3; */ hello/"_sv);
<<<<<<< HEAD
    lexer l(&input, &v);  // number
    EXPECT_EQ(l.peek().type, token_type::number);
    l.skip();  // semicolon
=======
    lexer l(&input, &v);
    EXPECT_EQ(l.peek().type, token_type::number);
    l.skip();  // number 3
>>>>>>> ff2dfd0c
    EXPECT_EQ(l.peek().type, token_type::semicolon);
    l.skip();  // star
    EXPECT_EQ(l.peek().type, token_type::star);
    l.skip();  // slash
    EXPECT_EQ(l.peek().type, token_type::slash);
    l.skip();  // identifier
    EXPECT_EQ(l.peek().type, token_type::identifier);
    l.skip();  // slash
    EXPECT_EQ(l.peek().type, token_type::slash);
<<<<<<< HEAD
    l.skip();
=======
    l.skip();  // slash
>>>>>>> ff2dfd0c
    EXPECT_EQ(l.peek().type, token_type::end_of_file);
    EXPECT_THAT(v.errors, IsEmpty());
  }
}

TEST_F(test_lex, lex_line_comments) {
  EXPECT_THAT(this->lex_to_eof(u8"// hello"_sv), IsEmpty());
  for (string8_view line_terminator : line_terminators) {
    this->check_single_token(
        u8"// hello" + string8(line_terminator) + u8"world", u8"world");
  }
  EXPECT_THAT(this->lex_to_eof(u8"// hello\n// world"_sv), IsEmpty());
  this->check_tokens(u8"hello//*/\n \n \nworld"_sv,
                     {token_type::identifier, token_type::identifier});
}

TEST_F(test_lex, lex_line_comments_with_control_characters) {
  for (string8_view control_character :
       control_characters_except_line_terminators) {
    padded_string input(u8"// hello " + string8(control_character) +
                        u8" world\n42.0");
    SCOPED_TRACE(input);
    this->check_tokens(&input, {token_type::number});
  }
}

TEST_F(test_lex, lex_html_open_comments) {
  EXPECT_THAT(this->lex_to_eof(u8"<!-- --> hello"_sv), IsEmpty());
  for (string8_view line_terminator : line_terminators) {
    this->check_single_token(
        u8"<!-- hello" + string8(line_terminator) + u8"world", u8"world");
  }
  EXPECT_THAT(this->lex_to_eof(u8"<!-- hello\n<!-- world"_sv), IsEmpty());
  EXPECT_THAT(this->lex_to_eof(u8"<!--// hello"_sv), IsEmpty());
  this->check_tokens(u8"hello<!--->\n \n \nworld"_sv,
                     {token_type::identifier, token_type::identifier});
  for (string8_view control_character :
       control_characters_except_line_terminators) {
    padded_string input(u8"<!-- hello " + string8(control_character) +
                        u8" world\n42.0");
    SCOPED_TRACE(input);
    this->check_tokens(&input, {token_type::number});
  }

  this->check_tokens(u8"hello<!world"_sv,
                     {token_type::identifier, token_type::less,
                      token_type::bang, token_type::identifier});
  this->check_tokens(
      u8"hello<!-world"_sv,
      {token_type::identifier, token_type::less, token_type::bang,
       token_type::minus, token_type::identifier});
}

TEST_F(test_lex, lex_html_close_comments) {
  EXPECT_THAT(this->lex_to_eof(u8"--> comment"_sv), IsEmpty());
  EXPECT_THAT(this->lex_to_eof(u8"     --> comment"_sv), IsEmpty());
  EXPECT_THAT(this->lex_to_eof(u8"/* */--> comment"_sv), IsEmpty());
  EXPECT_THAT(this->lex_to_eof(u8"/**//**/--> comment"_sv), IsEmpty());

  for (string8_view line_terminator : line_terminators) {
    string8 eol(line_terminator);

    this->check_single_token(u8"-->" + eol + u8"hello", u8"hello");
    this->check_single_token(u8"--> comment" + eol + u8"hello", u8"hello");
    this->check_single_token(
        u8"--> comment1" + eol + u8"--> comment2" + eol + u8"hello", u8"hello");

    this->check_single_token(u8"/*" + eol + u8"*/--> comment" + eol + u8"hello",
                             u8"hello");
    this->check_single_token(
        u8"/* */ /*" + eol + u8"*/ --> comment" + eol + u8"hello", u8"hello");
    this->check_single_token(
        u8"/*" + eol + u8"*/ /* */ --> comment" + eol + u8"hello", u8"hello");
  }

  // Not an HTML close comment because non-whitespace non-comment preceeds.
  this->check_tokens(u8"3 --> 4", {token_type::number, token_type::minus_minus,
                                   token_type::greater, token_type::number});
}

TEST_F(test_lex, lex_numbers) {
  this->check_tokens(u8"0"_sv, {token_type::number});
  this->check_tokens(u8"2"_sv, {token_type::number});
  this->check_tokens(u8"42"_sv, {token_type::number});
  this->check_tokens(u8"12.34"_sv, {token_type::number});
  this->check_tokens(u8".34"_sv, {token_type::number});

  this->check_tokens(u8"1e3"_sv, {token_type::number});
  this->check_tokens(u8".1e3"_sv, {token_type::number});
  this->check_tokens(u8"1.e3"_sv, {token_type::number});
  this->check_tokens(u8"1.0e3"_sv, {token_type::number});
  this->check_tokens(u8"1e-3"_sv, {token_type::number});
  this->check_tokens(u8"1e+3"_sv, {token_type::number});
  this->check_tokens(u8"1E+3"_sv, {token_type::number});
  this->check_tokens(u8"1E123_233_22"_sv, {token_type::number});

  this->check_tokens(u8"0n"_sv, {token_type::number});
  this->check_tokens(u8"123456789n"_sv, {token_type::number});

  this->check_tokens(u8"123_123_123"_sv, {token_type::number});
  this->check_tokens(u8"123.123_123"_sv, {token_type::number});

  this->check_tokens(u8"123. 456"_sv, {token_type::number, token_type::number});

  this->check_tokens(u8"1.2.3"_sv, {token_type::number, token_type::number});
  this->check_tokens(u8".2.3"_sv, {token_type::number, token_type::number});
  this->check_tokens(u8"0.3"_sv, {token_type::number});
}

TEST_F(test_lex, lex_binary_numbers) {
  this->check_tokens(u8"0b0"_sv, {token_type::number});
  this->check_tokens(u8"0b1"_sv, {token_type::number});
  this->check_tokens(u8"0b010101010101010"_sv, {token_type::number});
  this->check_tokens(u8"0B010101010101010"_sv, {token_type::number});
  this->check_tokens(u8"0b01_11_00_10"_sv, {token_type::number});
  this->check_tokens(u8"0b01n"_sv, {token_type::number});
}

TEST_F(test_lex, fail_lex_binary_number_no_digits) {
  this->check_tokens_with_errors(
      u8"0b"_sv, {token_type::number},
      [](padded_string_view input, const auto& errors) {
        EXPECT_THAT(errors, ElementsAre(ERROR_TYPE_FIELD(
                                error_no_digits_in_binary_number, characters,
                                offsets_matcher(input, 0, 2))));
      });
  this->check_tokens_with_errors(
      u8"0bn"_sv, {token_type::number},
      [](padded_string_view input, const auto& errors) {
        EXPECT_THAT(errors, ElementsAre(ERROR_TYPE_FIELD(
                                error_no_digits_in_binary_number, characters,
                                offsets_matcher(input, 0, u8"0bn"))));
      });
  this->check_tokens_with_errors(
      u8"0b;"_sv, {token_type::number, token_type::semicolon},
      [](padded_string_view input, const auto& errors) {
        EXPECT_THAT(errors, ElementsAre(ERROR_TYPE_FIELD(
                                error_no_digits_in_binary_number, characters,
                                offsets_matcher(input, 0, 2))));
      });
  this->check_tokens_with_errors(
      u8"[0b]"_sv,
      {token_type::left_square, token_type::number, token_type::right_square},
      [](padded_string_view input, const auto& errors) {
        EXPECT_THAT(errors, ElementsAre(ERROR_TYPE_FIELD(
                                error_no_digits_in_binary_number, characters,
                                offsets_matcher(input, 1, 3))));
      });
}

TEST_F(test_lex, fail_lex_binary_number) {
  this->check_tokens_with_errors(
      u8"0b1.1"_sv, {token_type::number},
      [](padded_string_view input, const auto& errors) {
        EXPECT_THAT(errors, ElementsAre(ERROR_TYPE_FIELD(
                                error_unexpected_characters_in_binary_number,
                                characters, offsets_matcher(input, 3, 5))));
      });
}

TEST_F(test_lex, lex_modern_octal_numbers) {
  this->check_tokens(u8"0o51"_sv, {token_type::number});
  this->check_tokens(u8"0o0"_sv, {token_type::number});
  this->check_tokens(u8"0O0"_sv, {token_type::number});
  this->check_tokens(u8"0O12345670"_sv, {token_type::number});
  this->check_tokens(u8"0o775_775"_sv, {token_type::number});
  this->check_tokens(u8"0o0n"_sv, {token_type::number});
  this->check_tokens(u8"0o01"_sv, {token_type::number});
  this->check_tokens(u8"0o123n"_sv, {token_type::number});
}

TEST_F(test_lex, fail_lex_modern_octal_number_no_digits) {
  this->check_tokens_with_errors(
      u8"0o"_sv, {token_type::number},
      [](padded_string_view input, const auto& errors) {
        EXPECT_THAT(errors, ElementsAre(ERROR_TYPE_FIELD(
                                error_no_digits_in_octal_number, characters,
                                offsets_matcher(input, 0, 2))));
      });
  this->check_tokens_with_errors(
      u8"0o;"_sv, {token_type::number, token_type::semicolon},
      [](padded_string_view input, const auto& errors) {
        EXPECT_THAT(errors, ElementsAre(ERROR_TYPE_FIELD(
                                error_no_digits_in_octal_number, characters,
                                offsets_matcher(input, 0, 2))));
      });
  this->check_tokens_with_errors(
      u8"[0o]"_sv,
      {token_type::left_square, token_type::number, token_type::right_square},
      [](padded_string_view input, const auto& errors) {
        EXPECT_THAT(errors, ElementsAre(ERROR_TYPE_FIELD(
                                error_no_digits_in_octal_number, characters,
                                offsets_matcher(input, 1, 3))));
      });
}

TEST_F(test_lex, fail_lex_modern_octal_numbers) {
  this->check_tokens_with_errors(
      u8"0o58"_sv, {token_type::number},
      [](padded_string_view input, const auto& errors) {
        EXPECT_THAT(errors, ElementsAre(ERROR_TYPE_FIELD(
                                error_unexpected_characters_in_octal_number,
                                characters, offsets_matcher(input, 3, 4))));
      });

  this->check_tokens_with_errors(
      u8"0o58.2"_sv, {token_type::number},
      [](padded_string_view input, const auto& errors) {
        EXPECT_THAT(errors, ElementsAre(ERROR_TYPE_FIELD(
                                error_unexpected_characters_in_octal_number,
                                characters, offsets_matcher(input, 3, 6))));
      });
}

TEST_F(test_lex, lex_legacy_octal_numbers_strict) {
  this->check_tokens(u8"000"_sv, {token_type::number});
  this->check_tokens(u8"001"_sv, {token_type::number});
  this->check_tokens(u8"00010101010101010"_sv, {token_type::number});
  this->check_tokens(u8"051"_sv, {token_type::number});
}

TEST_F(test_lex, lex_legacy_octal_numbers_lax) {
  this->check_tokens(u8"058"_sv, {token_type::number});
  this->check_tokens(u8"058.9"_sv, {token_type::number});
  this->check_tokens(u8"08"_sv, {token_type::number});
}

TEST_F(test_lex, fail_lex_legacy_octal_numbers) {
  this->check_tokens_with_errors(
      u8"0123n"_sv, {token_type::number},
      [](padded_string_view input, const auto& errors) {
        EXPECT_THAT(errors, ElementsAre(ERROR_TYPE_FIELD(
                                error_legacy_octal_literal_may_not_be_big_int,
                                characters, offsets_matcher(input, 4, 5))));
      });

  this->check_tokens_with_errors(
      u8"052.2"_sv, {token_type::number},
      [](padded_string_view input, const auto& errors) {
        EXPECT_THAT(errors, ElementsAre(ERROR_TYPE_FIELD(
                                error_octal_literal_may_not_have_decimal,
                                characters, offsets_matcher(input, 3, 4))));
      });
}

// TODO (#73) (when strict mode implemented) legacy octal number
// literal tests to fail in strict mode

TEST_F(test_lex, legacy_octal_numbers_cannot_contain_underscores) {
  this->check_tokens_with_errors(
      u8"0775_775"_sv, {token_type::number},
      [](padded_string_view input, const auto& errors) {
        EXPECT_THAT(
            errors,
            ElementsAre(ERROR_TYPE_FIELD(
                error_legacy_octal_literal_may_not_contain_underscores,
                underscores, offsets_matcher(input, strlen(u8"0775"), u8"_"))));
      });

  this->check_tokens_with_errors(
      u8"0775____775"_sv, {token_type::number},
      [](padded_string_view input, const auto& errors) {
        EXPECT_THAT(errors,
                    ElementsAre(ERROR_TYPE_FIELD(
                        error_legacy_octal_literal_may_not_contain_underscores,
                        underscores,
                        offsets_matcher(input, strlen(u8"0775"), u8"____"))));
      });
}

TEST_F(test_lex, lex_hex_numbers) {
  this->check_tokens(u8"0x0"_sv, {token_type::number});
  this->check_tokens(u8"0x123456789abcdef"_sv, {token_type::number});
  this->check_tokens(u8"0X123456789ABCDEF"_sv, {token_type::number});
  this->check_tokens(u8"0X123_4567_89AB_CDEF"_sv, {token_type::number});
  this->check_tokens(u8"0x1n"_sv, {token_type::number});
  this->check_tokens(u8"0xfn"_sv, {token_type::number});
}

TEST_F(test_lex, fail_lex_hex_number_no_digits) {
  this->check_tokens_with_errors(
      u8"0x"_sv, {token_type::number},
      [](padded_string_view input, const auto& errors) {
        EXPECT_THAT(errors, ElementsAre(ERROR_TYPE_FIELD(
                                error_no_digits_in_hex_number, characters,
                                offsets_matcher(input, 0, 2))));
      });
  this->check_tokens_with_errors(
      u8"0xn"_sv, {token_type::number},
      [](padded_string_view input, const auto& errors) {
        EXPECT_THAT(errors, ElementsAre(ERROR_TYPE_FIELD(
                                error_no_digits_in_hex_number, characters,
                                offsets_matcher(input, 0, u8"0xn"))));
      });
  this->check_tokens_with_errors(
      u8"0x;"_sv, {token_type::number, token_type::semicolon},
      [](padded_string_view input, const auto& errors) {
        EXPECT_THAT(errors, ElementsAre(ERROR_TYPE_FIELD(
                                error_no_digits_in_hex_number, characters,
                                offsets_matcher(input, 0, 2))));
      });
  this->check_tokens_with_errors(
      u8"[0x]"_sv,
      {token_type::left_square, token_type::number, token_type::right_square},
      [](padded_string_view input, const auto& errors) {
        EXPECT_THAT(errors, ElementsAre(ERROR_TYPE_FIELD(
                                error_no_digits_in_hex_number, characters,
                                offsets_matcher(input, 1, 3))));
      });
}

TEST_F(test_lex, fail_lex_hex_number) {
  this->check_tokens_with_errors(
      u8"0xf.f"_sv, {token_type::number},
      [](padded_string_view input, const auto& errors) {
        EXPECT_THAT(errors, ElementsAre(ERROR_TYPE_FIELD(
                                error_unexpected_characters_in_hex_number,
                                characters, offsets_matcher(input, 3, 5))));
      });
}

TEST_F(test_lex, lex_number_with_trailing_garbage) {
  this->check_tokens_with_errors(
      u8"123abcd"_sv, {token_type::number},
      [](padded_string_view input, const auto& errors) {
        EXPECT_THAT(errors, ElementsAre(ERROR_TYPE_FIELD(
                                error_unexpected_characters_in_number,
                                characters, offsets_matcher(input, 3, 7))));
      });
  this->check_tokens_with_errors(
      u8"123e f"_sv, {token_type::number, token_type::identifier},
      [](padded_string_view input, const auto& errors) {
        EXPECT_THAT(errors, ElementsAre(ERROR_TYPE_FIELD(
                                error_unexpected_characters_in_number,
                                characters, offsets_matcher(input, 3, 4))));
      });
  this->check_tokens_with_errors(
      u8"123e-f"_sv,
      {token_type::number, token_type::minus, token_type::identifier},
      [](padded_string_view input, const auto& errors) {
        EXPECT_THAT(errors, ElementsAre(ERROR_TYPE_FIELD(
                                error_unexpected_characters_in_number,
                                characters, offsets_matcher(input, 3, 4))));
      });
  this->check_tokens_with_errors(
      u8"0b01234"_sv, {token_type::number},
      [](padded_string_view input, const auto& errors) {
        EXPECT_THAT(errors, ElementsAre(ERROR_TYPE_FIELD(
                                error_unexpected_characters_in_binary_number,
                                characters, offsets_matcher(input, 4, 7))));
      });
  this->check_tokens_with_errors(
      u8"0b0h0lla"_sv, {token_type::number},
      [](padded_string_view input, const auto& errors) {
        EXPECT_THAT(errors, ElementsAre(ERROR_TYPE_FIELD(
                                error_unexpected_characters_in_binary_number,
                                characters, offsets_matcher(input, 3, 8))));
      });
  this->check_tokens_with_errors(
      u8"0xabjjw"_sv, {token_type::number},
      [](padded_string_view input, const auto& errors) {
        EXPECT_THAT(errors, ElementsAre(ERROR_TYPE_FIELD(
                                error_unexpected_characters_in_hex_number,
                                characters, offsets_matcher(input, 4, 7))));
      });
  this->check_tokens_with_errors(
      u8"0o69"_sv, {token_type::number},
      [](padded_string_view input, const auto& errors) {
        EXPECT_THAT(errors, ElementsAre(ERROR_TYPE_FIELD(
                                error_unexpected_characters_in_octal_number,
                                characters, offsets_matcher(input, 3, 4))));
      });
}

TEST_F(test_lex, lex_invalid_big_int_number) {
  this->check_tokens_with_errors(
      u8"12.34n"_sv, {token_type::number},
      [](padded_string_view input, const auto& errors) {
        EXPECT_THAT(errors, ElementsAre(ERROR_TYPE_FIELD(
                                error_big_int_literal_contains_decimal_point,
                                where, offsets_matcher(input, 0, 6))));
      });
  this->check_tokens_with_errors(
      u8"1e3n"_sv, {token_type::number},
      [](padded_string_view input, const auto& errors) {
        EXPECT_THAT(errors, ElementsAre(ERROR_TYPE_FIELD(
                                error_big_int_literal_contains_exponent, where,
                                offsets_matcher(input, 0, 4))));
      });

  // Only complain about the decimal point, not the leading 0 digit.
  this->check_tokens_with_errors(
      u8"0.1n"_sv, {token_type::number},
      [](padded_string_view, const auto& errors) {
        EXPECT_THAT(
            errors,
            ElementsAre(
                VariantWith<error_big_int_literal_contains_decimal_point>(_)));
      });

  // Complain about both the decimal point and the leading 0 digit.
  this->check_tokens_with_errors(
      u8"01.2n"_sv, {token_type::number},
      [](padded_string_view, const auto& errors) {
        EXPECT_THAT(
            errors,
            ElementsAre(
                VariantWith<error_octal_literal_may_not_have_decimal>(_),
                VariantWith<error_legacy_octal_literal_may_not_be_big_int>(_)));
      });

  // Complain about everything. What a disaster.
  this->check_tokens_with_errors(
      u8"01.2e+3n"_sv, {token_type::number},
      [](padded_string_view, const auto& errors) {
        EXPECT_THAT(
            errors,
            ElementsAre(
                VariantWith<error_octal_literal_may_not_have_decimal>(_),
                VariantWith<error_octal_literal_may_not_have_exponent>(_),
                VariantWith<error_legacy_octal_literal_may_not_be_big_int>(_)));
      });
}

TEST_F(test_lex, lex_number_with_double_underscore) {
  this->check_tokens_with_errors(
      u8"123__000"_sv, {token_type::number},
      [](padded_string_view input, const auto& errors) {
        EXPECT_THAT(errors,
                    ElementsAre(ERROR_TYPE_FIELD(
                        error_number_literal_contains_consecutive_underscores,
                        underscores, offsets_matcher(input, 3, 5))));
      });
}

TEST_F(test_lex, lex_number_with_many_underscores) {
  this->check_tokens_with_errors(
      u8"123_____000"_sv, {token_type::number},
      [](padded_string_view input, const auto& errors) {
        EXPECT_THAT(errors,
                    ElementsAre(ERROR_TYPE_FIELD(
                        error_number_literal_contains_consecutive_underscores,
                        underscores, offsets_matcher(input, 3, 8))));
      });
  this->check_tokens_with_errors(
      u8"0xfee_____eed"_sv, {token_type::number},
      [](padded_string_view input, const auto& errors) {
        EXPECT_THAT(errors,
                    ElementsAre(ERROR_TYPE_FIELD(
                        error_number_literal_contains_consecutive_underscores,
                        underscores,
                        offsets_matcher(input, strlen(u8"0xfee"), u8"_____"))));
      });
  this->check_tokens_with_errors(
      u8"0o777_____000"_sv, {token_type::number},
      [](padded_string_view input, const auto& errors) {
        EXPECT_THAT(errors,
                    ElementsAre(ERROR_TYPE_FIELD(
                        error_number_literal_contains_consecutive_underscores,
                        underscores,
                        offsets_matcher(input, strlen(u8"0o777"), u8"_____"))));
      });
  this->check_tokens_with_errors(
      u8"0b111_____000"_sv, {token_type::number},
      [](padded_string_view input, const auto& errors) {
        EXPECT_THAT(errors,
                    ElementsAre(ERROR_TYPE_FIELD(
                        error_number_literal_contains_consecutive_underscores,
                        underscores,
                        offsets_matcher(input, strlen(u8"0b111"), u8"_____"))));
      });
}

TEST_F(test_lex, lex_number_with_multiple_groups_of_consecutive_underscores) {
  {
    error_collector v;
    padded_string input(u8"123__45___6"_sv);
    lexer l(&input, &v);
    EXPECT_EQ(l.peek().type, token_type::number);
    EXPECT_EQ(*l.peek().begin, '1');
    l.skip();
    EXPECT_EQ(l.peek().type, token_type::end_of_file);

    EXPECT_THAT(
        v.errors,
        ElementsAre(ERROR_TYPE_FIELD(
                        error_number_literal_contains_consecutive_underscores,
                        underscores, offsets_matcher(&input, 3, 5)),
                    ERROR_TYPE_FIELD(
                        error_number_literal_contains_consecutive_underscores,
                        underscores, offsets_matcher(&input, 7, 10))));
  }
}

TEST_F(test_lex, lex_number_with_trailing_underscore) {
  this->check_tokens_with_errors(
      u8"123456_"_sv, {token_type::number},
      [](padded_string_view input, const auto& errors) {
        EXPECT_THAT(errors,
                    ElementsAre(ERROR_TYPE_FIELD(
                        error_number_literal_contains_trailing_underscores,
                        underscores, offsets_matcher(input, 6, 7))));
      });
}

TEST_F(test_lex, lex_number_with_trailing_underscores) {
  this->check_tokens_with_errors(
      u8"123456___"_sv, {token_type::number},
      [](padded_string_view input, const auto& errors) {
        EXPECT_THAT(errors,
                    ElementsAre(ERROR_TYPE_FIELD(
                        error_number_literal_contains_trailing_underscores,
                        underscores, offsets_matcher(input, 6, 9))));
      });
}

TEST_F(test_lex, lex_strings) {
  this->check_tokens(u8R"('hello')", {token_type::string});
  this->check_tokens(u8R"("hello")", {token_type::string});
  this->check_tokens(u8R"("hello\"world")", {token_type::string});
  this->check_tokens(u8R"('hello\'world')", {token_type::string});
  this->check_tokens(u8R"('hello"world')", {token_type::string});
  this->check_tokens(u8R"("hello'world")", {token_type::string});
  this->check_tokens(u8"'hello\\\nworld'"_sv, {token_type::string});
  this->check_tokens(u8"\"hello\\\nworld\"", {token_type::string});
  this->check_tokens(u8"'hello\\x0aworld'", {token_type::string});
  this->check_tokens(u8R"('\x68\x65\x6c\x6C\x6f')", {token_type::string});
  this->check_tokens(u8R"('\uabcd')", {token_type::string});
  this->check_tokens(u8R"('\u{abcd}')", {token_type::string});

  this->check_tokens_with_errors(
      u8R"("unterminated)", {token_type::string},
      [](padded_string_view input, const auto& errors) {
        EXPECT_THAT(errors, ElementsAre(ERROR_TYPE_FIELD(
                                error_unclosed_string_literal, string_literal,
                                offsets_matcher(input, 0, 13))));
      });

  for (string8_view line_terminator : line_terminators) {
    for (const char8* quotation_mark : {u8"'", u8"\""}) {
      padded_string input(quotation_mark +
                          (u8"line1\\" + string8(line_terminator) + u8"line2") +
                          quotation_mark);
      this->check_tokens(&input, {token_type::string});
    }
  }

  for (string8_view line_terminator : line_terminators_except_ls_ps) {
    error_collector v;
    padded_string input(u8"'unterminated" + string8(line_terminator) +
                        u8"hello");
    lexer l(&input, &v);
    EXPECT_EQ(l.peek().type, token_type::string);
    l.skip();
    EXPECT_EQ(l.peek().type, token_type::identifier);
    EXPECT_EQ(l.peek().identifier_name().normalized_name(), u8"hello");

    EXPECT_THAT(v.errors, ElementsAre(ERROR_TYPE_FIELD(
                              error_unclosed_string_literal, string_literal,
                              offsets_matcher(&input, 0, 13))));
  }

  for (string8_view line_terminator : line_terminators_except_ls_ps) {
    error_collector v;
    padded_string input(u8"'separated" + string8(line_terminator) + u8"hello'");
    lexer l(&input, &v);
    EXPECT_EQ(l.peek().type, token_type::string);
    l.skip();
    EXPECT_EQ(l.peek().type, token_type::end_of_file);

    EXPECT_THAT(
        v.errors,
        ElementsAre(ERROR_TYPE_FIELD(
            error_unclosed_string_literal, string_literal,
            offsets_matcher(
                &input, 0,
                narrow_cast<cli_source_position::offset_type>(input.size())))));
  }

  for (string8_view line_terminator : line_terminators_except_ls_ps) {
    error_collector v;
    padded_string input(u8"'separated" + string8(line_terminator) +
                        string8(line_terminator) + u8"hello'");
    lexer l(&input, &v);
    EXPECT_EQ(l.peek().type, token_type::string);
    l.skip();
    EXPECT_EQ(l.peek().type, token_type::identifier);
    l.skip();
    EXPECT_EQ(l.peek().type, token_type::string);
    l.skip();
    EXPECT_EQ(l.peek().type, token_type::end_of_file);

    EXPECT_THAT(
        v.errors,
        ElementsAre(
            ERROR_TYPE_FIELD(error_unclosed_string_literal, string_literal,
                             offsets_matcher(&input, 0, 10)),
            ERROR_TYPE_FIELD(
                error_unclosed_string_literal, string_literal,
                offsets_matcher(&input, 15 + 2 * line_terminator.size(),
                                16 + 2 * line_terminator.size()))));
  }

  for (string8_view line_terminator : line_terminators_except_ls_ps) {
    error_collector v;
    padded_string input(u8"let x = 'hello" + string8(line_terminator) +
                        u8"let y = 'world'");
    lexer l(&input, &v);
    EXPECT_EQ(l.peek().type, token_type::kw_let);
    l.skip();
    EXPECT_EQ(l.peek().type, token_type::identifier);
    l.skip();
    EXPECT_EQ(l.peek().type, token_type::equal);
    l.skip();
    EXPECT_EQ(l.peek().type, token_type::string);
    l.skip();
    EXPECT_EQ(l.peek().type, token_type::kw_let);
    l.skip();
    EXPECT_EQ(l.peek().type, token_type::identifier);
    l.skip();
    EXPECT_EQ(l.peek().type, token_type::equal);
    l.skip();
    EXPECT_EQ(l.peek().type, token_type::string);
    l.skip();
    EXPECT_EQ(l.peek().type, token_type::end_of_file);

    EXPECT_THAT(v.errors, ElementsAre(ERROR_TYPE_FIELD(
                              error_unclosed_string_literal, string_literal,
                              offsets_matcher(&input, 8, 14))));
  }

  this->check_tokens_with_errors(
      u8"'unterminated\\"_sv, {token_type::string},
      [](padded_string_view input, const auto& errors) {
        EXPECT_THAT(errors, ElementsAre(ERROR_TYPE_FIELD(
                                error_unclosed_string_literal, string_literal,
                                offsets_matcher(input, 0, 14))));
      });

  this->check_tokens_with_errors(
      u8"'\\x", {token_type::string},
      [](padded_string_view input, const auto& errors) {
        EXPECT_THAT(
            errors,
            UnorderedElementsAre(
                ERROR_TYPE_FIELD(error_invalid_hex_escape_sequence,
                                 escape_sequence, offsets_matcher(input, 1, 3)),
                ERROR_TYPE_FIELD(error_unclosed_string_literal, string_literal,
                                 offsets_matcher(input, 0, 3))));
      });

  this->check_tokens_with_errors(
      u8"'\\x1", {token_type::string},
      [](padded_string_view input, const auto& errors) {
        EXPECT_THAT(
            errors,
            UnorderedElementsAre(
                ERROR_TYPE_FIELD(error_invalid_hex_escape_sequence,
                                 escape_sequence, offsets_matcher(input, 1, 3)),
                ERROR_TYPE_FIELD(error_unclosed_string_literal, string_literal,
                                 offsets_matcher(input, 0, 4))));
      });

  this->check_tokens_with_errors(
      u8"'\\x'", {token_type::string},
      [](padded_string_view input, const auto& errors) {
        EXPECT_THAT(errors,
                    ElementsAre(ERROR_TYPE_FIELD(
                        error_invalid_hex_escape_sequence, escape_sequence,
                        offsets_matcher(input, 1, 3))));
      });

  this->check_tokens_with_errors(
      u8"'\\x\\xyz'", {token_type::string},
      [](padded_string_view input, const auto& errors) {
        EXPECT_THAT(
            errors,
            UnorderedElementsAre(
                ERROR_TYPE_FIELD(error_invalid_hex_escape_sequence,
                                 escape_sequence, offsets_matcher(input, 1, 3)),
                ERROR_TYPE_FIELD(error_invalid_hex_escape_sequence,
                                 escape_sequence,
                                 offsets_matcher(input, 3, 5))));
      });

  this->check_tokens_with_errors(
      u8"'\\x1 \\xff \\xg '", {token_type::string},
      [](padded_string_view input, const auto& errors) {
        EXPECT_THAT(
            errors,
            UnorderedElementsAre(
                ERROR_TYPE_FIELD(error_invalid_hex_escape_sequence,
                                 escape_sequence, offsets_matcher(input, 1, 3)),
                ERROR_TYPE_FIELD(error_invalid_hex_escape_sequence,
                                 escape_sequence,
                                 offsets_matcher(input, 10, 12))));
      });

  this->check_tokens_with_errors(
      u8"'hello\\u'", {token_type::string},
      [](padded_string_view input, const auto& errors) {
        EXPECT_THAT(errors,
                    ElementsAre(ERROR_TYPE_FIELD(
                        error_expected_hex_digits_in_unicode_escape,
                        escape_sequence, offsets_matcher(input, 6, 9))));
      });

  this->check_tokens_with_errors(
      u8"'hello\\u{110000}'", {token_type::string},
      [](padded_string_view input, const auto& errors) {
        EXPECT_THAT(errors,
                    ElementsAre(ERROR_TYPE_FIELD(
                        error_escaped_code_point_in_unicode_out_of_range,
                        escape_sequence, offsets_matcher(input, 6, 16))));
      });

  // TODO(#187): Report octal escape sequences in strict mode.
  // TODO(#187): Report invalid octal escape sequences in non-strict mode.
}

TEST_F(test_lex, lex_string_with_ascii_control_characters) {
  for (string8_view control_character :
       concat(control_characters_except_line_terminators, ls_and_ps)) {
    padded_string input(u8"'hello" + string8(control_character) + u8"world'");
    SCOPED_TRACE(input);
    this->check_tokens(&input, {token_type::string});
  }

  for (string8_view control_character :
       control_characters_except_line_terminators) {
    padded_string input(u8"'hello\\" + string8(control_character) + u8"world'");
    SCOPED_TRACE(input);
    this->check_tokens(&input, {token_type::string});
  }
}

TEST_F(test_lex, lex_templates) {
  this->check_tokens(u8"``"_sv, {token_type::complete_template});
  this->check_tokens(u8"`hello`"_sv, {token_type::complete_template});
  this->check_tokens(u8"`hello$world`"_sv, {token_type::complete_template});
  this->check_tokens(u8"`hello{world`"_sv, {token_type::complete_template});
  this->check_tokens(u8R"(`hello\`world`)", {token_type::complete_template});
  this->check_tokens(u8R"(`hello$\{world`)", {token_type::complete_template});
  this->check_tokens(u8R"(`hello\${world`)", {token_type::complete_template});
  this->check_tokens(
      u8R"(`hello
world`)",
      {token_type::complete_template});
  this->check_tokens(u8"`hello\\\nworld`"_sv, {token_type::complete_template});
  this->check_tokens(u8R"(`\uabcd`)", {token_type::complete_template});
  this->check_tokens(u8R"(`\u{abcd}`)", {token_type::complete_template});

  {
    padded_string code(u8"`hello${42}`"_sv);
    lexer l(&code, &null_error_reporter::instance);
    EXPECT_EQ(l.peek().type, token_type::incomplete_template);
    EXPECT_EQ(l.peek().span().string_view(), u8"`hello${");
    const char8* template_begin = l.peek().begin;
    l.skip();
    EXPECT_EQ(l.peek().type, token_type::number);
    l.skip();
    EXPECT_EQ(l.peek().type, token_type::right_curly);
    l.skip_in_template(template_begin);
    EXPECT_EQ(l.peek().type, token_type::complete_template);
    EXPECT_EQ(l.peek().span().string_view(), u8"`");
    l.skip();
    EXPECT_EQ(l.peek().type, token_type::end_of_file);
  }

  {
    padded_string code(u8"`${42}world`"_sv);
    lexer l(&code, &null_error_reporter::instance);
    EXPECT_EQ(l.peek().type, token_type::incomplete_template);
    EXPECT_EQ(l.peek().span().string_view(), u8"`${");
    const char8* template_begin = l.peek().begin;
    l.skip();
    EXPECT_EQ(l.peek().type, token_type::number);
    l.skip();
    EXPECT_EQ(l.peek().type, token_type::right_curly);
    l.skip_in_template(template_begin);
    EXPECT_EQ(l.peek().type, token_type::complete_template);
    EXPECT_EQ(l.peek().span().string_view(), u8"world`");
    l.skip();
    EXPECT_EQ(l.peek().type, token_type::end_of_file);
  }

  {
    padded_string code(u8"`${left}${right}`"_sv);
    lexer l(&code, &null_error_reporter::instance);
    EXPECT_EQ(l.peek().type, token_type::incomplete_template);
    const char8* template_begin = l.peek().begin;
    l.skip();
    EXPECT_EQ(l.peek().type, token_type::identifier);
    l.skip();
    EXPECT_EQ(l.peek().type, token_type::right_curly);
    l.skip_in_template(template_begin);
    EXPECT_EQ(l.peek().type, token_type::incomplete_template);
    l.skip();
    EXPECT_EQ(l.peek().type, token_type::identifier);
    l.skip();
    EXPECT_EQ(l.peek().type, token_type::right_curly);
    l.skip_in_template(template_begin);
    EXPECT_EQ(l.peek().type, token_type::complete_template);
    l.skip();
    EXPECT_EQ(l.peek().type, token_type::end_of_file);
  }

  this->check_tokens_with_errors(
      u8"`unterminated"_sv, {token_type::complete_template},
      [](padded_string_view input, const auto& errors) {
        EXPECT_THAT(errors, ElementsAre(ERROR_TYPE_FIELD(
                                error_unclosed_template, incomplete_template,
                                offsets_matcher(input, 0, 13))));
      });

  {
    error_collector v;
    padded_string input(u8"`${un}terminated"_sv);
    lexer l(&input, &v);
    EXPECT_EQ(l.peek().type, token_type::incomplete_template);
    const char8* template_begin = l.peek().begin;
    l.skip();
    EXPECT_EQ(l.peek().type, token_type::identifier);
    l.skip();
    EXPECT_EQ(l.peek().type, token_type::right_curly);
    l.skip_in_template(template_begin);
    EXPECT_EQ(l.peek().type, token_type::complete_template);
    l.skip();
    EXPECT_EQ(l.peek().type, token_type::end_of_file);

    EXPECT_THAT(v.errors, ElementsAre(ERROR_TYPE_FIELD(
                              error_unclosed_template, incomplete_template,
                              offsets_matcher(&input, 0, 16))));
  }

  this->check_tokens_with_errors(
      u8"`unterminated\\"_sv, {token_type::complete_template},
      [](padded_string_view input, const auto& errors) {
        EXPECT_THAT(errors, ElementsAre(ERROR_TYPE_FIELD(
                                error_unclosed_template, incomplete_template,
                                offsets_matcher(input, 0, 14))));
      });

  this->check_tokens_with_errors(
      u8"`hello\\u`"_sv, {token_type::complete_template},
      [](padded_string_view input, const auto& errors) {
        EXPECT_THAT(errors,
                    ElementsAre(ERROR_TYPE_FIELD(
                        error_expected_hex_digits_in_unicode_escape,
                        escape_sequence, offsets_matcher(input, 6, 9))));
      });

  this->check_tokens_with_errors(
      u8"`hello\\u{110000}`", {token_type::complete_template},
      [](padded_string_view input, const auto& errors) {
        EXPECT_THAT(errors,
                    ElementsAre(ERROR_TYPE_FIELD(
                        error_escaped_code_point_in_unicode_out_of_range,
                        escape_sequence, offsets_matcher(input, 6, 16))));
      });
}

TEST_F(test_lex, lex_template_literal_with_ascii_control_characters) {
  for (string8_view control_character :
       concat(control_characters_except_line_terminators, line_terminators)) {
    padded_string input(u8"`hello" + string8(control_character) + u8"world`");
    SCOPED_TRACE(input);
    this->check_tokens(&input, {token_type::complete_template});
  }

  for (string8_view control_character :
       control_characters_except_line_terminators) {
    padded_string input(u8"`hello\\" + string8(control_character) + u8"world`");
    SCOPED_TRACE(input);
    this->check_tokens(&input, {token_type::complete_template});
  }
}

TEST_F(test_lex, lex_regular_expression_literals) {
  auto check_regexp = [](string8_view raw_code) {
    padded_string code(raw_code);
    SCOPED_TRACE(code);
    error_collector errors;
    lexer l(&code, &errors);

    EXPECT_THAT(l.peek().type,
                testing::AnyOf(token_type::slash, token_type::slash_equal));
    l.reparse_as_regexp();
    EXPECT_EQ(l.peek().type, token_type::regexp);
    EXPECT_EQ(l.peek().begin, &code[0]);
    EXPECT_EQ(l.peek().end, &code[code.size()]);
    l.skip();
    EXPECT_EQ(l.peek().type, token_type::end_of_file);

    EXPECT_THAT(errors.errors, IsEmpty());
  };

  check_regexp(u8"/ /"_sv);
  check_regexp(u8R"(/hello\/world/)"_sv);
  check_regexp(u8"/re/g"_sv);
  check_regexp(u8R"(/[/]/)"_sv);
  check_regexp(u8R"(/[\]/]/)"_sv);
  check_regexp(u8R"(/[\\]/)"_sv);
  check_regexp(u8"/=/"_sv);

  for (string8_view raw_code : {u8"/end_of_file"_sv, u8R"(/eof\)"_sv}) {
    padded_string code(raw_code);
    SCOPED_TRACE(code);
    error_collector v;
    lexer l(&code, &v);
    EXPECT_EQ(l.peek().type, token_type::slash);
    l.reparse_as_regexp();
    EXPECT_EQ(l.peek().type, token_type::regexp);
    EXPECT_EQ(l.peek().begin, &code[0]);
    EXPECT_EQ(l.peek().end, &code[code.size()]);

    EXPECT_THAT(
        v.errors,
        ElementsAre(ERROR_TYPE_FIELD(
            error_unclosed_regexp_literal, regexp_literal,
            offsets_matcher(
                &code, 0,
                narrow_cast<cli_source_position::offset_type>(code.size())))));

    l.skip();
    EXPECT_EQ(l.peek().type, token_type::end_of_file);
  }

  for (string8_view line_terminator : line_terminators) {
    padded_string code(u8"/first_line" + string8(line_terminator) +
                       u8"second_line/");
    SCOPED_TRACE(code);
    error_collector v;
    lexer l(&code, &v);
    EXPECT_EQ(l.peek().type, token_type::slash);
    l.reparse_as_regexp();
    EXPECT_EQ(l.peek().type, token_type::regexp);
    EXPECT_EQ(l.peek().begin, &code[0]);
    EXPECT_EQ(l.peek().end, code.data() + strlen(u8"/first_line"));

    EXPECT_THAT(v.errors,
                ElementsAre(ERROR_TYPE_FIELD(
                    error_unclosed_regexp_literal, regexp_literal,
                    offsets_matcher(&code, 0, strlen(u8"/first_line")))));

    l.skip();
    EXPECT_EQ(l.peek().type, token_type::identifier);
    EXPECT_EQ(l.peek().identifier_name().normalized_name(), u8"second_line");
  }

  for (string8_view line_terminator : line_terminators) {
    padded_string code(u8"/first[line" + string8(line_terminator) +
                       u8"second]line/");
    SCOPED_TRACE(code);
    error_collector v;
    lexer l(&code, &v);
    EXPECT_EQ(l.peek().type, token_type::slash);
    l.reparse_as_regexp();
    EXPECT_EQ(l.peek().type, token_type::regexp);
    EXPECT_EQ(l.peek().begin, &code[0]);
    EXPECT_EQ(l.peek().end, code.data() + strlen(u8"/first[line"));

    EXPECT_THAT(v.errors,
                ElementsAre(ERROR_TYPE_FIELD(
                    error_unclosed_regexp_literal, regexp_literal,
                    offsets_matcher(&code, 0, strlen(u8"/first[line")))));

    l.skip();
    EXPECT_EQ(l.peek().type, token_type::identifier);
    EXPECT_EQ(l.peek().identifier_name().normalized_name(), u8"second");
  }

  // TODO(#187): Report invalid escape sequences.

  // TODO(#203): Report invalid characters and mismatched brackets.
}

TEST_F(test_lex, lex_regular_expression_literal_with_digit_flag) {
  padded_string input(u8"/cellular/3g"_sv);

  lexer l(&input, &null_error_reporter::instance);
  EXPECT_EQ(l.peek().type, token_type::slash);
  l.reparse_as_regexp();
  EXPECT_EQ(l.peek().type, token_type::regexp);
  EXPECT_EQ(l.peek().begin, &input[0]);
  EXPECT_EQ(l.peek().end, &input[input.size()]);
  l.skip();
  EXPECT_EQ(l.peek().type, token_type::end_of_file);

  // TODO(#47): Report an error, because '3' is an invalid flag.
}

TEST_F(test_lex, lex_unicode_escape_in_regular_expression_literal_flags) {
  error_collector errors;
  padded_string input(u8"/hello/\\u{67}i"_sv);

  lexer l(&input, &errors);
  l.reparse_as_regexp();
  EXPECT_EQ(l.peek().type, token_type::regexp);
  EXPECT_EQ(l.peek().begin, &input[0]);
  EXPECT_EQ(l.peek().end, &input[input.size()]);
  l.skip();
  EXPECT_EQ(l.peek().type, token_type::end_of_file);

  EXPECT_THAT(errors.errors,
              ElementsAre(ERROR_TYPE_FIELD(
                  error_regexp_literal_flags_cannot_contain_unicode_escapes,
                  escape_sequence, offsets_matcher(&input, 7, 13))));
}

TEST_F(test_lex, lex_non_ascii_in_regular_expression_literal_flags) {
  error_collector errors;
  padded_string input(u8"/hello/\u05d0"_sv);

  lexer l(&input, &errors);
  l.reparse_as_regexp();
  EXPECT_EQ(l.peek().type, token_type::regexp);
  EXPECT_EQ(l.peek().begin, &input[0]);
  EXPECT_EQ(l.peek().end, &input[input.size()]);
  l.skip();
  EXPECT_EQ(l.peek().type, token_type::end_of_file);

  // TODO(#47): Report an error, because '\u05d0' is an invalid flag.
}

TEST_F(test_lex,
       lex_regular_expression_literals_preserves_leading_newline_flag) {
  {
    padded_string code(u8"\n/ /"_sv);
    lexer l(&code, &null_error_reporter::instance);
    l.reparse_as_regexp();
    EXPECT_EQ(l.peek().type, token_type::regexp);
    EXPECT_TRUE(l.peek().has_leading_newline);
  }

  {
    padded_string code(u8"/ /"_sv);
    lexer l(&code, &null_error_reporter::instance);
    l.reparse_as_regexp();
    EXPECT_EQ(l.peek().type, token_type::regexp);
    EXPECT_FALSE(l.peek().has_leading_newline);
  }
}

TEST_F(test_lex, lex_regular_expression_literal_with_ascii_control_characters) {
  for (string8_view control_character :
       control_characters_except_line_terminators) {
    padded_string input(u8"/hello" + string8(control_character) + u8"world/");
    SCOPED_TRACE(input);
    error_collector errors;
    lexer l(&input, &errors);

    l.reparse_as_regexp();
    EXPECT_EQ(l.peek().type, token_type::regexp);
    l.skip();
    EXPECT_EQ(l.peek().type, token_type::end_of_file);

    EXPECT_THAT(errors.errors, IsEmpty());
  }

  for (string8_view control_character :
       control_characters_except_line_terminators) {
    padded_string input(u8"/hello\\" + string8(control_character) + u8"world/");
    SCOPED_TRACE(input);
    error_collector errors;
    lexer l(&input, &errors);

    l.reparse_as_regexp();
    EXPECT_EQ(l.peek().type, token_type::regexp);
    l.skip();
    EXPECT_EQ(l.peek().type, token_type::end_of_file);

    EXPECT_THAT(errors.errors, IsEmpty());
  }
}

TEST_F(test_lex, lex_identifiers) {
  this->check_tokens(u8"i"_sv, {token_type::identifier});
  this->check_tokens(u8"_"_sv, {token_type::identifier});
  this->check_tokens(u8"$"_sv, {token_type::identifier});
  this->check_single_token(u8"id"_sv, u8"id");
  this->check_single_token(u8"id "_sv, u8"id");
  this->check_single_token(u8"this_is_an_identifier"_sv,
                           u8"this_is_an_identifier");
  this->check_single_token(u8"MixedCaseIsAllowed"_sv, u8"MixedCaseIsAllowed");
  this->check_single_token(u8"ident$with$dollars"_sv, u8"ident$with$dollars");
  this->check_single_token(u8"digits0123456789"_sv, u8"digits0123456789");
}

TEST_F(test_lex, ascii_identifier_with_escape_sequence) {
  this->check_single_token(u8"\\u0061"_sv, u8"a");
  this->check_single_token(u8"\\u0041"_sv, u8"A");
  this->check_single_token(u8"\\u004E"_sv, u8"N");
  this->check_single_token(u8"\\u004e"_sv, u8"N");

  this->check_single_token(u8"\\u{41}"_sv, u8"A");
  this->check_single_token(u8"\\u{0041}"_sv, u8"A");
  this->check_single_token(u8"\\u{00000000000000000000041}"_sv, u8"A");
  this->check_single_token(u8"\\u{004E}"_sv, u8"N");
  this->check_single_token(u8"\\u{004e}"_sv, u8"N");

  this->check_single_token(u8"hell\\u006f"_sv, u8"hello");
  this->check_single_token(u8"\\u0068ello"_sv, u8"hello");
  this->check_single_token(u8"w\\u0061t"_sv, u8"wat");

  this->check_single_token(u8"hel\\u006c0"_sv, u8"hell0");

  this->check_single_token(u8"\\u0077\\u0061\\u0074"_sv, u8"wat");
  this->check_single_token(u8"\\u{77}\\u{61}\\u{74}"_sv, u8"wat");

  // _ and $ are in IdentifierStart, even though they aren't in UnicodeIDStart.
  this->check_single_token(u8"\\u{5f}wakka"_sv, u8"_wakka");
  this->check_single_token(u8"\\u{24}wakka"_sv, u8"$wakka");

  // $, ZWNJ, ZWJ in IdentifierPart, even though they aren't in
  // UnicodeIDContinue.
  this->check_single_token(u8"wakka\\u{24}"_sv, u8"wakka$");
  this->check_single_token(u8"wak\\u200cka"_sv, u8"wak\u200cka");
  this->check_single_token(u8"wak\\u200dka"_sv, u8"wak\u200dka");
}

TEST_F(test_lex, non_ascii_identifier) {
  this->check_single_token(u8"\U00013337"_sv, u8"\U00013337");

  this->check_single_token(u8"\u00b5"_sv, u8"\u00b5");          // 2 UTF-8 bytes
  this->check_single_token(u8"\u05d0"_sv, u8"\u05d0");          // 3 UTF-8 bytes
  this->check_single_token(u8"a\u0816"_sv, u8"a\u0816");        // 3 UTF-8 bytes
  this->check_single_token(u8"\U0001e93f"_sv, u8"\U0001e93f");  // 4 UTF-8 bytes
}

TEST_F(test_lex, non_ascii_identifier_with_escape_sequence) {
  this->check_single_token(u8"\\u{013337}"_sv, u8"\U00013337");

  this->check_single_token(u8"\\u{b5}"_sv, u8"\u00b5");         // 2 UTF-8 bytes
  this->check_single_token(u8"a\\u{816}"_sv, u8"a\u0816");      // 3 UTF-8 bytes
  this->check_single_token(u8"a\\u0816"_sv, u8"a\u0816");       // 3 UTF-8 bytes
  this->check_single_token(u8"\\u{1e93f}"_sv, u8"\U0001e93f");  // 4 UTF-8 bytes
}

TEST_F(test_lex,
       identifier_with_escape_sequences_source_code_span_is_in_place) {
  padded_string input(u8"\\u{77}a\\u{74}"_sv);
  lexer l(&input, &null_error_reporter::instance);
  source_code_span span = l.peek().identifier_name().span();
  EXPECT_EQ(span.begin(), &input[0]);
  EXPECT_EQ(span.end(), &input[input.size()]);
}

TEST_F(test_lex, lex_identifier_with_malformed_escape_sequence) {
  this->check_single_token_with_errors(
      u8" are\\ufriendly ", u8"are\\ufriendly",
      [](padded_string_view input, const auto& errors) {
        EXPECT_THAT(errors,
                    ElementsAre(ERROR_TYPE_FIELD(
                        error_expected_hex_digits_in_unicode_escape,
                        escape_sequence, offsets_matcher(input, 4, 8))));
      });
  this->check_tokens_with_errors(
      u8"are\\uf riendly"_sv, {token_type::identifier, token_type::identifier},
      [](padded_string_view input, const auto& errors) {
        EXPECT_THAT(errors,
                    ElementsAre(ERROR_TYPE_FIELD(
                        error_expected_hex_digits_in_unicode_escape,
                        escape_sequence, offsets_matcher(input, 3, 7))));
      });
  this->check_single_token_with_errors(
      u8"stray\\backslash", u8"stray\\backslash",
      [](padded_string_view input, const auto& errors) {
        EXPECT_THAT(errors, ElementsAre(ERROR_TYPE_FIELD(
                                error_unexpected_backslash_in_identifier,
                                backslash, offsets_matcher(input, 5, 6))));
      });
  this->check_single_token_with_errors(
      u8"stray\\", u8"stray\\",
      [](padded_string_view input, const auto& errors) {
        EXPECT_THAT(errors, ElementsAre(ERROR_TYPE_FIELD(
                                error_unexpected_backslash_in_identifier,
                                backslash, offsets_matcher(input, 5, 6))));
      });
  this->check_tokens_with_errors(
      u8"hello\\u}world"_sv,
      {token_type::identifier, token_type::right_curly, token_type::identifier},
      [](padded_string_view input, const auto& errors) {
        EXPECT_THAT(errors,
                    ElementsAre(ERROR_TYPE_FIELD(
                        error_expected_hex_digits_in_unicode_escape,
                        escape_sequence, offsets_matcher(input, 5, 8))));
      });
  this->check_tokens_with_errors(
      u8"negative\\u-0041"_sv,
      {token_type::identifier, token_type::minus, token_type::number},
      [](padded_string_view input, const auto& errors) {
        EXPECT_THAT(errors,
                    ElementsAre(ERROR_TYPE_FIELD(
                        error_expected_hex_digits_in_unicode_escape,
                        escape_sequence, offsets_matcher(input, 8, 11))));
      });

  this->check_single_token_with_errors(
      u8"a\\u{}b", u8"a\\u{}b",
      [](padded_string_view input, const auto& errors) {
        EXPECT_THAT(errors,
                    ElementsAre(ERROR_TYPE_FIELD(
                        error_expected_hex_digits_in_unicode_escape,
                        escape_sequence, offsets_matcher(input, 1, 5))));
      });
  this->check_single_token_with_errors(
      u8"a\\u{q}b", u8"a\\u{q}b",
      [](padded_string_view input, const auto& errors) {
        EXPECT_THAT(errors,
                    ElementsAre(ERROR_TYPE_FIELD(
                        error_expected_hex_digits_in_unicode_escape,
                        escape_sequence, offsets_matcher(input, 1, 6))));
      });
  this->check_single_token_with_errors(
      u8"negative\\u{-42}codepoint", u8"negative\\u{-42}codepoint",
      [](padded_string_view input, const auto& errors) {
        EXPECT_THAT(errors,
                    ElementsAre(ERROR_TYPE_FIELD(
                        error_expected_hex_digits_in_unicode_escape,
                        escape_sequence, offsets_matcher(input, 8, 15))));
      });
  this->check_single_token_with_errors(
      u8"negative\\u{-0}zero", u8"negative\\u{-0}zero",
      [](padded_string_view input, const auto& errors) {
        EXPECT_THAT(errors,
                    ElementsAre(ERROR_TYPE_FIELD(
                        error_expected_hex_digits_in_unicode_escape,
                        escape_sequence, offsets_matcher(input, 8, 14))));
      });

  this->check_single_token_with_errors(
      u8"unterminated\\u", u8"unterminated\\u",
      [](padded_string_view input, const auto& errors) {
        EXPECT_THAT(errors,
                    ElementsAre(ERROR_TYPE_FIELD(
                        error_unclosed_identifier_escape_sequence,
                        escape_sequence, offsets_matcher(input, 12, 14))));
      });
  this->check_single_token_with_errors(
      u8"unterminated\\u012", u8"unterminated\\u012",
      [](padded_string_view input, const auto& errors) {
        EXPECT_THAT(errors,
                    ElementsAre(ERROR_TYPE_FIELD(
                        error_unclosed_identifier_escape_sequence,
                        escape_sequence, offsets_matcher(input, 12, 17))));
      });
  this->check_single_token_with_errors(
      u8"unterminated\\u{", u8"unterminated\\u{",
      [](padded_string_view input, const auto& errors) {
        EXPECT_THAT(errors,
                    ElementsAre(ERROR_TYPE_FIELD(
                        error_unclosed_identifier_escape_sequence,
                        escape_sequence, offsets_matcher(input, 12, 15))));
      });
  this->check_single_token_with_errors(
      u8"unterminated\\u{0123", u8"unterminated\\u{0123",
      [](padded_string_view input, const auto& errors) {
        EXPECT_THAT(errors,
                    ElementsAre(ERROR_TYPE_FIELD(
                        error_unclosed_identifier_escape_sequence,
                        escape_sequence, offsets_matcher(input, 12, 19))));
      });
}

TEST_F(test_lex, lex_identifier_with_out_of_range_escaped_character) {
  this->check_single_token_with_errors(
      u8"too\\u{110000}big", u8"too\\u{110000}big",
      [](padded_string_view input, const auto& errors) {
        EXPECT_THAT(errors,
                    ElementsAre(ERROR_TYPE_FIELD(
                        error_escaped_code_point_in_identifier_out_of_range,
                        escape_sequence, offsets_matcher(input, 3, 13))));
      });
  this->check_single_token_with_errors(
      u8"waytoo\\u{100000000000000}big", u8"waytoo\\u{100000000000000}big",
      [](padded_string_view input, const auto& errors) {
        EXPECT_THAT(errors,
                    ElementsAre(ERROR_TYPE_FIELD(
                        error_escaped_code_point_in_identifier_out_of_range,
                        escape_sequence, offsets_matcher(input, 6, 25))));
      });
}

TEST_F(test_lex, lex_identifier_with_out_of_range_utf_8_sequence) {
  // f4 90 80 80 is U+110000
  this->check_single_token_with_errors(
      "too\xf4\x90\x80\x80\x62ig"_s8v, "too\xf4\x90\x80\x80\x62ig"_s8v,
      [](padded_string_view input, const auto& errors) {
        EXPECT_THAT(errors, ElementsAre(ERROR_TYPE_FIELD(
                                error_invalid_utf_8_sequence, sequence,
                                offsets_matcher(input, 3, 7))));
      });
}

TEST_F(test_lex, lex_identifier_with_malformed_utf_8_sequence) {
  this->check_single_token_with_errors(
      "illegal\xc0\xc1\xc2\xc3\xc4utf8\xfe\xff"_s8v,
      "illegal\xc0\xc1\xc2\xc3\xc4utf8\xfe\xff"_s8v,
      [](padded_string_view input, const auto& errors) {
        EXPECT_THAT(
            errors,
            ElementsAre(ERROR_TYPE_FIELD(error_invalid_utf_8_sequence, sequence,
                                         offsets_matcher(input, 7, 12)),
                        ERROR_TYPE_FIELD(error_invalid_utf_8_sequence, sequence,
                                         offsets_matcher(input, 16, 18))));
      });
}

TEST_F(test_lex, lex_identifier_with_disallowed_character_escape_sequence) {
  this->check_single_token_with_errors(
      u8"illegal\\u0020", u8"illegal\\u0020",
      [](padded_string_view input, const auto& errors) {
        EXPECT_THAT(errors,
                    ElementsAre(ERROR_TYPE_FIELD(
                        error_escaped_character_disallowed_in_identifiers,
                        escape_sequence, offsets_matcher(input, 7, 13))));
      });
  this->check_single_token_with_errors(
      u8"illegal\\u{0020}", u8"illegal\\u{0020}",
      [](padded_string_view input, const auto& errors) {
        EXPECT_THAT(errors,
                    ElementsAre(ERROR_TYPE_FIELD(
                        error_escaped_character_disallowed_in_identifiers,
                        escape_sequence, offsets_matcher(input, 7, 15))));
      });
  this->check_single_token_with_errors(
      u8"\\u{20}illegal", u8"\\u{20}illegal",
      [](padded_string_view input, const auto& errors) {
        EXPECT_THAT(errors,
                    ElementsAre(ERROR_TYPE_FIELD(
                        error_escaped_character_disallowed_in_identifiers,
                        escape_sequence, offsets_matcher(input, 0, 6))));
      });
  this->check_single_token_with_errors(
      u8"illegal\\u{10ffff}", u8"illegal\\u{10ffff}",
      [](padded_string_view input, const auto& errors) {
        EXPECT_THAT(errors,
                    ElementsAre(ERROR_TYPE_FIELD(
                        error_escaped_character_disallowed_in_identifiers,
                        escape_sequence, offsets_matcher(input, 7, 17))));
      });
  this->check_single_token_with_errors(
      u8"\\u{10ffff}illegal", u8"\\u{10ffff}illegal",
      [](padded_string_view input, const auto& errors) {
        EXPECT_THAT(errors,
                    ElementsAre(ERROR_TYPE_FIELD(
                        error_escaped_character_disallowed_in_identifiers,
                        escape_sequence, offsets_matcher(input, 0, 10))));
      });

  // U+005c is \ (backslash)
  this->check_single_token_with_errors(
      u8"\\u{5c}u0061illegal", u8"\\u{5c}u0061illegal",
      [](padded_string_view input, const auto& errors) {
        EXPECT_THAT(errors,
                    ElementsAre(ERROR_TYPE_FIELD(
                        error_escaped_character_disallowed_in_identifiers,
                        escape_sequence, offsets_matcher(input, 0, 6))));
      });
  this->check_single_token_with_errors(
      u8"illegal\\u{5c}u0061", u8"illegal\\u{5c}u0061",
      [](padded_string_view input, const auto& errors) {
        EXPECT_THAT(errors,
                    ElementsAre(ERROR_TYPE_FIELD(
                        error_escaped_character_disallowed_in_identifiers,
                        escape_sequence, offsets_matcher(input, 7, 7 + 6))));
      });
}

TEST_F(test_lex, lex_identifier_with_disallowed_non_ascii_character) {
  this->check_single_token_with_errors(
      u8"illegal\U0010ffff", u8"illegal\U0010ffff",
      [](padded_string_view input, const auto& errors) {
        EXPECT_THAT(
            errors,
            ElementsAre(ERROR_TYPE_FIELD(
                error_character_disallowed_in_identifiers, character,
                offsets_matcher(input, 7, 7 + strlen(u8"\U0010ffff")))));
      });
  this->check_single_token_with_errors(
      u8"\U0010ffffillegal", u8"\U0010ffffillegal",
      [](padded_string_view input, const auto& errors) {
        EXPECT_THAT(errors,
                    ElementsAre(ERROR_TYPE_FIELD(
                        error_character_disallowed_in_identifiers, character,
                        offsets_matcher(input, 0, strlen(u8"\U0010ffff")))));
      });
}

TEST_F(test_lex, lex_identifier_with_disallowed_escaped_initial_character) {
  // Identifiers cannot start with a digit.
  this->check_single_token_with_errors(
      u8"\\u{30}illegal", u8"\\u{30}illegal",
      [](padded_string_view input, const auto& errors) {
        EXPECT_THAT(errors,
                    ElementsAre(ERROR_TYPE_FIELD(
                        error_escaped_character_disallowed_in_identifiers,
                        escape_sequence, offsets_matcher(input, 0, 6))));
      });

  this->check_single_token_with_errors(
      u8"\\u0816illegal", u8"\\u0816illegal",
      [](padded_string_view input, const auto& errors) {
        EXPECT_THAT(errors,
                    ElementsAre(ERROR_TYPE_FIELD(
                        error_escaped_character_disallowed_in_identifiers,
                        escape_sequence, offsets_matcher(input, 0, 6))));
      });
}

TEST_F(test_lex, lex_identifier_with_disallowed_non_ascii_initial_character) {
  this->check_single_token_with_errors(
      u8"\u0816illegal", u8"\u0816illegal",
      [](padded_string_view input, const auto& errors) {
        EXPECT_THAT(errors, ElementsAre(ERROR_TYPE_FIELD(
                                error_character_disallowed_in_identifiers,
                                character, offsets_matcher(input, 0, 3))));
      });
}

TEST_F(
    test_lex,
    lex_identifier_with_disallowed_initial_character_as_subsequent_character) {
  // Identifiers can contain a digit.
  this->check_single_token(u8"legal0"_sv, u8"legal0");
  this->check_single_token(u8"legal\\u{30}"_sv, u8"legal0");

  this->check_single_token(u8"legal\\u0816"_sv, u8"legal\u0816");
  this->check_single_token(u8"legal\u0816"_sv, u8"legal\u0816");
}

TEST_F(test_lex, lex_identifiers_which_look_like_keywords) {
  this->check_tokens(u8"ifelse"_sv, {token_type::identifier});
  this->check_tokens(u8"IF"_sv, {token_type::identifier});
}

TEST_F(test_lex, private_identifier) {
  this->check_tokens(u8"#i"_sv, {token_type::private_identifier});
  this->check_tokens(u8"#_"_sv, {token_type::private_identifier});
  this->check_tokens(u8"#$"_sv, {token_type::private_identifier});
  this->check_tokens(u8"#Mixed_Case_With_Underscores"_sv,
                     {token_type::private_identifier});
  this->check_tokens(u8"#digits0123456789"_sv,
                     {token_type::private_identifier});

  {
    padded_string code(u8" #id "_sv);
    std::vector<token> tokens = this->lex_to_eof(&code);
    ASSERT_EQ(tokens.size(), 1);
    identifier ident = tokens[0].identifier_name();
    EXPECT_EQ(ident.span().string_view(), u8"#id"_sv);
    EXPECT_EQ(ident.normalized_name(), u8"#id"_sv);
  }

  this->check_single_token(u8"#\u00b5"_sv, u8"#\u00b5");    // 2 UTF-8 bytes
  this->check_single_token(u8"#\u05d0"_sv, u8"#\u05d0");    // 2 UTF-8 bytes
  this->check_single_token(u8"#a\u0816"_sv, u8"#a\u0816");  // 3 UTF-8 bytes
  this->check_single_token(u8"#\U0001e93f"_sv,
                           u8"#\U0001e93f");  // 4 UTF-8 bytes

  this->check_single_token(u8"#\\u{b5}"_sv, u8"#\u00b5");
  this->check_single_token(u8"#a\\u0816"_sv, u8"#a\u0816");
  this->check_single_token(u8"#\\u{0001e93f}"_sv, u8"#\U0001e93f");

  {
    padded_string code(u8" #\\u{78} "_sv);
    std::vector<token> tokens = this->lex_to_eof(&code);
    ASSERT_EQ(tokens.size(), 1);
    identifier ident = tokens[0].identifier_name();
    EXPECT_EQ(ident.span().string_view(), u8"#\\u{78}"_sv);
    EXPECT_EQ(ident.normalized_name(), u8"#x"_sv);
  }

  // Keywords are allowed.
  this->check_tokens(u8"#async"_sv, {token_type::private_identifier});
  this->check_tokens(u8"#for"_sv, {token_type::private_identifier});
  this->check_tokens(u8"#function"_sv, {token_type::private_identifier});
  this->check_tokens(u8"#let"_sv, {token_type::private_identifier});
}

TEST_F(test_lex,
       private_identifier_with_disallowed_non_ascii_initial_character) {
  this->check_single_token_with_errors(
      u8"#\u0816illegal", u8"#\u0816illegal",
      [](padded_string_view input, const auto& errors) {
        EXPECT_THAT(errors,
                    ElementsAre(ERROR_TYPE_FIELD(
                        error_character_disallowed_in_identifiers, character,
                        offsets_matcher(input, strlen(u8"#"), u8"\u0816"))));
      });

  this->check_tokens_with_errors(
      u8"#123", {token_type::number},
      [](padded_string_view input, const auto& errors) {
        EXPECT_THAT(errors, ElementsAre(ERROR_TYPE_FIELD(
                                error_unexpected_hash_character, where,
                                offsets_matcher(input, 0, u8"#"))));
      });
}

TEST_F(test_lex, private_identifier_with_disallowed_escaped_initial_character) {
  // Private identifiers cannot start with a digit.
  this->check_single_token_with_errors(
      u8"#\\u{30}illegal", u8"#\\u{30}illegal",
      [](padded_string_view input, const auto& errors) {
        EXPECT_THAT(
            errors,
            ElementsAre(ERROR_TYPE_FIELD(
                error_escaped_character_disallowed_in_identifiers,
                escape_sequence, offsets_matcher(input, 1, u8"\\u{30}"))));
      });

  this->check_single_token_with_errors(
      u8"#\\u0816illegal", u8"#\\u0816illegal",
      [](padded_string_view input, const auto& errors) {
        EXPECT_THAT(
            errors,
            ElementsAre(ERROR_TYPE_FIELD(
                error_escaped_character_disallowed_in_identifiers,
                escape_sequence, offsets_matcher(input, 1, u8"\\u0816"))));
      });
}

TEST_F(test_lex, lex_reserved_keywords) {
  this->check_tokens(u8"await"_sv, {token_type::kw_await});
  this->check_tokens(u8"break"_sv, {token_type::kw_break});
  this->check_tokens(u8"case"_sv, {token_type::kw_case});
  this->check_tokens(u8"catch"_sv, {token_type::kw_catch});
  this->check_tokens(u8"class"_sv, {token_type::kw_class});
  this->check_tokens(u8"const"_sv, {token_type::kw_const});
  this->check_tokens(u8"continue"_sv, {token_type::kw_continue});
  this->check_tokens(u8"debugger"_sv, {token_type::kw_debugger});
  this->check_tokens(u8"default"_sv, {token_type::kw_default});
  this->check_tokens(u8"delete"_sv, {token_type::kw_delete});
  this->check_tokens(u8"do"_sv, {token_type::kw_do});
  this->check_tokens(u8"else"_sv, {token_type::kw_else});
  this->check_tokens(u8"enum"_sv, {token_type::kw_enum});
  this->check_tokens(u8"export"_sv, {token_type::kw_export});
  this->check_tokens(u8"extends"_sv, {token_type::kw_extends});
  this->check_tokens(u8"false"_sv, {token_type::kw_false});
  this->check_tokens(u8"finally"_sv, {token_type::kw_finally});
  this->check_tokens(u8"for"_sv, {token_type::kw_for});
  this->check_tokens(u8"function"_sv, {token_type::kw_function});
  this->check_tokens(u8"if"_sv, {token_type::kw_if});
  this->check_tokens(u8"import"_sv, {token_type::kw_import});
  this->check_tokens(u8"in"_sv, {token_type::kw_in});
  this->check_tokens(u8"instanceof"_sv, {token_type::kw_instanceof});
  this->check_tokens(u8"new"_sv, {token_type::kw_new});
  this->check_tokens(u8"null"_sv, {token_type::kw_null});
  this->check_tokens(u8"return"_sv, {token_type::kw_return});
  this->check_tokens(u8"super"_sv, {token_type::kw_super});
  this->check_tokens(u8"switch"_sv, {token_type::kw_switch});
  this->check_tokens(u8"this"_sv, {token_type::kw_this});
  this->check_tokens(u8"throw"_sv, {token_type::kw_throw});
  this->check_tokens(u8"true"_sv, {token_type::kw_true});
  this->check_tokens(u8"try"_sv, {token_type::kw_try});
  this->check_tokens(u8"typeof"_sv, {token_type::kw_typeof});
  this->check_tokens(u8"var"_sv, {token_type::kw_var});
  this->check_tokens(u8"void"_sv, {token_type::kw_void});
  this->check_tokens(u8"while"_sv, {token_type::kw_while});
  this->check_tokens(u8"with"_sv, {token_type::kw_with});
  this->check_tokens(u8"yield"_sv, {token_type::kw_yield});
}

TEST_F(test_lex, lex_contextual_keywords) {
  this->check_tokens(u8"as"_sv, {token_type::kw_as});
  this->check_tokens(u8"async"_sv, {token_type::kw_async});
  this->check_tokens(u8"from"_sv, {token_type::kw_from});
  this->check_tokens(u8"get"_sv, {token_type::kw_get});
  this->check_tokens(u8"let"_sv, {token_type::kw_let});
  this->check_tokens(u8"of"_sv, {token_type::kw_of});
  this->check_tokens(u8"set"_sv, {token_type::kw_set});
  this->check_tokens(u8"static"_sv, {token_type::kw_static});
}

TEST_F(
    test_lex,
    lex_reserved_keywords_except_await_and_yield_sometimes_cannot_contain_escape_sequences) {
  for (string8 keyword : disallowed_binding_identifier_keywords) {
    padded_string code(escape_first_character_in_keyword(keyword));
    SCOPED_TRACE(code);
    error_collector errors;
    lexer& l = this->make_lexer(&code, &errors);

    EXPECT_THAT(l.peek().type,
                token_type::reserved_keyword_with_escape_sequence);
    EXPECT_THAT(l.peek().identifier_name().normalized_name(), keyword);
    EXPECT_THAT(errors.errors, IsEmpty());

    l.peek().report_errors_for_escape_sequences_in_keyword(&errors);
    EXPECT_THAT(errors.errors,
                ElementsAre(ERROR_TYPE_FIELD(
                    error_keywords_cannot_contain_escape_sequences,
                    escape_sequence, offsets_matcher(&code, 0, u8"\\u{??}"))));
  }
}

TEST_F(
    test_lex,
    lex_contextual_keywords_and_await_and_yield_can_contain_escape_sequences) {
  for (string8 keyword : contextual_keywords) {
    string8 code = escape_first_character_in_keyword(keyword);
    SCOPED_TRACE(out_string8(code));
    SCOPED_TRACE(out_string8(keyword));
    this->check_single_token(code, keyword);
  }
}

TEST_F(test_lex, lex_single_character_symbols) {
  this->check_tokens(u8"+"_sv, {token_type::plus});
  this->check_tokens(u8"-"_sv, {token_type::minus});
  this->check_tokens(u8"*"_sv, {token_type::star});
  this->check_tokens(u8"/"_sv, {token_type::slash});
  this->check_tokens(u8"<"_sv, {token_type::less});
  this->check_tokens(u8">"_sv, {token_type::greater});
  this->check_tokens(u8"="_sv, {token_type::equal});
  this->check_tokens(u8"&"_sv, {token_type::ampersand});
  this->check_tokens(u8"^"_sv, {token_type::circumflex});
  this->check_tokens(u8"!"_sv, {token_type::bang});
  this->check_tokens(u8"."_sv, {token_type::dot});
  this->check_tokens(u8","_sv, {token_type::comma});
  this->check_tokens(u8"~"_sv, {token_type::tilde});
  this->check_tokens(u8"%"_sv, {token_type::percent});
  this->check_tokens(u8"("_sv, {token_type::left_paren});
  this->check_tokens(u8")"_sv, {token_type::right_paren});
  this->check_tokens(u8"["_sv, {token_type::left_square});
  this->check_tokens(u8"]"_sv, {token_type::right_square});
  this->check_tokens(u8"{"_sv, {token_type::left_curly});
  this->check_tokens(u8"}"_sv, {token_type::right_curly});
  this->check_tokens(u8":"_sv, {token_type::colon});
  this->check_tokens(u8";"_sv, {token_type::semicolon});
  this->check_tokens(u8"?"_sv, {token_type::question});
  this->check_tokens(u8"|"_sv, {token_type::pipe});
}

TEST_F(test_lex, lex_multi_character_symbols) {
  this->check_tokens(u8"<="_sv, {token_type::less_equal});
  this->check_tokens(u8">="_sv, {token_type::greater_equal});
  this->check_tokens(u8"=="_sv, {token_type::equal_equal});
  this->check_tokens(u8"==="_sv, {token_type::equal_equal_equal});
  this->check_tokens(u8"!="_sv, {token_type::bang_equal});
  this->check_tokens(u8"!=="_sv, {token_type::bang_equal_equal});
  this->check_tokens(u8"**"_sv, {token_type::star_star});
  this->check_tokens(u8"++"_sv, {token_type::plus_plus});
  this->check_tokens(u8"--"_sv, {token_type::minus_minus});
  this->check_tokens(u8"<<"_sv, {token_type::less_less});
  this->check_tokens(u8">>"_sv, {token_type::greater_greater});
  this->check_tokens(u8">>>"_sv, {token_type::greater_greater_greater});
  this->check_tokens(u8"&&"_sv, {token_type::ampersand_ampersand});
  this->check_tokens(u8"||"_sv, {token_type::pipe_pipe});
  this->check_tokens(u8"+="_sv, {token_type::plus_equal});
  this->check_tokens(u8"-="_sv, {token_type::minus_equal});
  this->check_tokens(u8"*="_sv, {token_type::star_equal});
  this->check_tokens(u8"/="_sv, {token_type::slash_equal});
  this->check_tokens(u8"%="_sv, {token_type::percent_equal});
  this->check_tokens(u8"**="_sv, {token_type::star_star_equal});
  this->check_tokens(u8"&&="_sv, {token_type::ampersand_ampersand_equal});
  this->check_tokens(u8"&="_sv, {token_type::ampersand_equal});
  this->check_tokens(u8"?."_sv, {token_type::question_dot});
  this->check_tokens(u8"??"_sv, {token_type::question_question});
  this->check_tokens(u8"?\x3f="_sv, {token_type::question_question_equal});
  this->check_tokens(u8"^="_sv, {token_type::circumflex_equal});
  this->check_tokens(u8"|="_sv, {token_type::pipe_equal});
  this->check_tokens(u8"||="_sv, {token_type::pipe_pipe_equal});
  this->check_tokens(u8"<<="_sv, {token_type::less_less_equal});
  this->check_tokens(u8">>="_sv, {token_type::greater_greater_equal});
  this->check_tokens(u8">>>="_sv, {token_type::greater_greater_greater_equal});
  this->check_tokens(u8"=>"_sv, {token_type::equal_greater});
  this->check_tokens(u8"..."_sv, {token_type::dot_dot_dot});
}

TEST_F(test_lex, lex_adjacent_symbols) {
  this->check_tokens(u8"{}"_sv,
                     {token_type::left_curly, token_type::right_curly});
  this->check_tokens(u8"[]"_sv,
                     {token_type::left_square, token_type::right_square});
  this->check_tokens(u8"/!"_sv, {token_type::slash, token_type::bang});
  this->check_tokens(u8"*=="_sv, {token_type::star_equal, token_type::equal});
  this->check_tokens(u8"^>>"_sv,
                     {token_type::circumflex, token_type::greater_greater});
}

TEST_F(test_lex, lex_symbols_separated_by_whitespace) {
  this->check_tokens(u8"{ }"_sv,
                     {token_type::left_curly, token_type::right_curly});
  this->check_tokens(u8"< ="_sv, {token_type::less, token_type::equal});
  this->check_tokens(u8"? ."_sv, {token_type::question, token_type::dot});
  this->check_tokens(u8". . ."_sv,
                     {token_type::dot, token_type::dot, token_type::dot});
}

TEST_F(test_lex, question_followed_by_number_is_not_question_dot) {
  this->check_tokens(u8"?.3"_sv, {token_type::question, token_type::number});
}

TEST_F(test_lex, question_dot_followed_by_non_digit_is_question_dot) {
  this->check_tokens(u8"?.e"_sv,
                     {token_type::question_dot, token_type::identifier});
}

TEST_F(test_lex, lex_whitespace) {
  for (const char8* whitespace : {
           u8"\n",      //
           u8"\r",      //
           u8"\r\n",    //
           u8"\u2028",  // 0xe2 0x80 0xa8 Line Separator
           u8"\u2029",  // 0xe2 0x80 0xa9 Paragraph Separator
           u8" ",       //
           u8"\t",      //
           u8"\f",      //
           u8"\v",      //
           u8"\u00a0",  // 0xc2 0xa0      No-Break Space (NBSP)
           u8"\u1680",  // 0xe1 0x9a 0x80 Ogham Space Mark
           u8"\u2000",  // 0xe2 0x80 0x80 En Quad
           u8"\u2001",  // 0xe2 0x80 0x81 Em Quad
           u8"\u2002",  // 0xe2 0x80 0x82 En Space
           u8"\u2003",  // 0xe2 0x80 0x83 Em Space
           u8"\u2004",  // 0xe2 0x80 0x84 Three-Per-Em Space
           u8"\u2005",  // 0xe2 0x80 0x85 Four-Per-Em Space
           u8"\u2006",  // 0xe2 0x80 0x86 Six-Per-Em Space
           u8"\u2007",  // 0xe2 0x80 0x87 Figure Space
           u8"\u2008",  // 0xe2 0x80 0x88 Punctuation Space
           u8"\u2009",  // 0xe2 0x80 0x89 Thin Space
           u8"\u200a",  // 0xe2 0x80 0x8a Hair Space
           u8"\u202f",  // 0xe2 0x80 0xaf Narrow No-Break Space (NNBSP)
           u8"\u205f",  // 0xe2 0x81 0x9f Medium Mathematical Space (MMSP)
           u8"\u3000",  // 0xe3 0x80 0x80 Ideographic Space
           u8"\ufeff",  // 0xef 0xbb 0xbf Zero Width No-Break Space (BOM,
                        // ZWNBSP)
       }) {
    {
      string8 input = string8(u8"a") + whitespace + u8"b";
      SCOPED_TRACE(out_string8(input));
      this->check_tokens(input.c_str(),
                         {token_type::identifier, token_type::identifier});
    }

    {
      string8 input =
          string8(whitespace) + u8"10" + whitespace + u8"'hi'" + whitespace;
      SCOPED_TRACE(out_string8(input));
      this->check_tokens(input.c_str(),
                         {token_type::number, token_type::string});
    }

    {
      string8 input =
          string8(u8"async") + whitespace + u8"function" + whitespace;
      SCOPED_TRACE(out_string8(input));
      this->check_tokens(input.c_str(),
                         {token_type::kw_async, token_type::kw_function});
    }
  }
}

TEST_F(test_lex, lex_shebang) {
  this->check_tokens(u8"#!/usr/bin/env node\nhello"_sv,
                     {token_type::identifier});
  this->check_tokens(u8"#!ignored\n123"_sv, {token_type::number});
}

TEST_F(test_lex, lex_not_shebang) {
  // Whitespace must not appear between '#' and '!'.
  {
    error_collector v;
    padded_string input(u8"# !notashebang"_sv);
    lexer l(&input, &v);
    EXPECT_EQ(l.peek().type, token_type::bang) << "# should be skipped";

    EXPECT_THAT(v.errors, ElementsAre(ERROR_TYPE_FIELD(
                              error_unexpected_hash_character, where,
                              offsets_matcher(&input, 0, 1))));
  }

  // '#!' must be on the first line.
  {
    error_collector v;
    padded_string input(u8"\n#!notashebang\n"_sv);
    lexer l(&input, &v);
    EXPECT_EQ(l.peek().type, token_type::bang) << "# should be skipped";

    EXPECT_THAT(v.errors, ElementsAre(ERROR_TYPE_FIELD(
                              error_unexpected_hash_character, where,
                              offsets_matcher(&input, 1, 2))));
  }

  // Whitespace must not appear before '#!'.
  {
    error_collector v;
    padded_string input(u8"  #!notashebang\n"_sv);
    lexer l(&input, &v);
    EXPECT_EQ(l.peek().type, token_type::bang) << "# should be skipped";

    EXPECT_THAT(v.errors, ElementsAre(ERROR_TYPE_FIELD(
                              error_unexpected_hash_character, where,
                              offsets_matcher(&input, 2, 3))));
  }

  {
    error_collector v;
    padded_string input(u8"#\\u{21}\n"_sv);
    lexer l(&input, &v);
    EXPECT_EQ(l.peek().type, token_type::private_identifier);
    EXPECT_EQ(l.peek().identifier_name().normalized_name(), u8"#\\u{21}");

    EXPECT_THAT(
        v.errors,
        ElementsAre(ERROR_TYPE_FIELD(
            error_escaped_character_disallowed_in_identifiers, escape_sequence,
            offsets_matcher(&input, strlen(u8"#"), u8"\\u{21}"))));
  }
}

TEST_F(test_lex, lex_unexpected_bom_before_shebang) {
  // BOM must not appear before '#!'.
  {
    error_collector v;
    padded_string input(u8"\ufeff#!notashebang\n"_sv);
    lexer l(&input, &v);
    EXPECT_EQ(l.peek().type, token_type::end_of_file) << "# should be skipped";

    EXPECT_THAT(v.errors, ElementsAre(ERROR_TYPE_FIELD(
                              error_unexpected_bom_before_shebang, bom,
                              offsets_matcher(&input, 0, u8"\ufeff"))));
  }
}

TEST_F(test_lex, lex_invalid_common_characters_are_disallowed) {
  {
    error_collector v;
    padded_string input(u8"hello @ world"_sv);
    lexer l(&input, &v);
    EXPECT_EQ(l.peek().type, token_type::identifier);
    l.skip();
    EXPECT_EQ(l.peek().type, token_type::identifier) << "@ should be skipped";
    l.skip();
    EXPECT_EQ(l.peek().type, token_type::end_of_file);

    EXPECT_THAT(v.errors, ElementsAre(ERROR_TYPE_FIELD(
                              error_unexpected_at_character, character,
                              offsets_matcher(&input, 6, 7))));
  }
}

TEST_F(test_lex, ascii_control_characters_are_disallowed) {
  for (string8_view control_character : control_characters_except_whitespace) {
    padded_string input(string8(control_character) + u8"hello");
    SCOPED_TRACE(input);
    error_collector v;

    lexer l(&input, &v);
    EXPECT_EQ(l.peek().type, token_type::identifier)
        << "control character should be skipped";
    EXPECT_THAT(v.errors, ElementsAre(ERROR_TYPE_FIELD(
                              error_unexpected_control_character, character,
                              offsets_matcher(&input, 0, 1))));
  }
}

TEST_F(test_lex, ascii_control_characters_sorta_treated_like_whitespace) {
  for (string8_view control_character : control_characters_except_whitespace) {
    padded_string input(u8"  " + string8(control_character) + u8"  hello");
    SCOPED_TRACE(input);
    error_collector v;
    lexer l(&input, &v);
    EXPECT_EQ(l.peek().type, token_type::identifier)
        << "control character should be skipped";
    l.skip();
    EXPECT_EQ(l.peek().type, token_type::end_of_file);
  }
}

TEST_F(test_lex, lex_token_notes_leading_newline) {
  for (string8_view line_terminator : line_terminators) {
    padded_string code(u8"a b" + string8(line_terminator) + u8"c d");
    lexer l(&code, &null_error_reporter::instance);
    EXPECT_FALSE(l.peek().has_leading_newline);  // a
    l.skip();
    EXPECT_FALSE(l.peek().has_leading_newline);  // b
    l.skip();
    EXPECT_TRUE(l.peek().has_leading_newline);  // c
    l.skip();
    EXPECT_FALSE(l.peek().has_leading_newline);  // d
  }
}

TEST_F(test_lex, lex_token_notes_leading_newline_after_single_line_comment) {
  for (string8_view line_terminator : line_terminators) {
    padded_string code(u8"a // hello" + string8(line_terminator) + u8"b");
    lexer l(&code, &null_error_reporter::instance);
    EXPECT_FALSE(l.peek().has_leading_newline);  // a
    l.skip();
    EXPECT_TRUE(l.peek().has_leading_newline);  // b
  }
}

TEST_F(test_lex, lex_token_notes_leading_newline_after_comment_with_newline) {
  for (string8_view line_terminator : line_terminators) {
    padded_string code(u8"a /*" + string8(line_terminator) + u8"*/ b");
    lexer l(&code, &null_error_reporter::instance);
    EXPECT_FALSE(l.peek().has_leading_newline);  // a
    l.skip();
    EXPECT_TRUE(l.peek().has_leading_newline);  // b
  }
}

TEST_F(test_lex, lex_token_notes_leading_newline_after_comment) {
  padded_string code(u8"a /* comment */\nb"_sv);
  lexer l(&code, &null_error_reporter::instance);
  EXPECT_FALSE(l.peek().has_leading_newline);  // a
  l.skip();
  EXPECT_TRUE(l.peek().has_leading_newline);  // b
}

TEST_F(test_lex, inserting_semicolon_at_newline_remembers_next_token) {
  padded_string code(u8"hello\nworld"_sv);
  lexer l(&code, &null_error_reporter::instance);

  EXPECT_EQ(l.peek().type, token_type::identifier);
  EXPECT_EQ(l.peek().identifier_name().normalized_name(), u8"hello");
  EXPECT_FALSE(l.peek().has_leading_newline);
  const char8* hello_end = l.peek().end;
  l.skip();

  EXPECT_EQ(l.peek().type, token_type::identifier);
  EXPECT_EQ(l.peek().identifier_name().normalized_name(), u8"world");
  EXPECT_TRUE(l.peek().has_leading_newline);
  l.insert_semicolon();
  EXPECT_EQ(l.peek().type, token_type::semicolon);
  EXPECT_FALSE(l.peek().has_leading_newline);
  EXPECT_EQ(l.peek().begin, hello_end);
  EXPECT_EQ(l.peek().end, hello_end);
  l.skip();

  EXPECT_EQ(l.peek().type, token_type::identifier);
  EXPECT_EQ(l.peek().identifier_name().normalized_name(), u8"world");
  EXPECT_TRUE(l.peek().has_leading_newline);
  l.skip();

  EXPECT_EQ(l.peek().type, token_type::end_of_file);
}

TEST_F(test_lex, insert_semicolon_at_beginning_of_input) {
  padded_string code(u8"hello world"_sv);
  lexer l(&code, &null_error_reporter::instance);

  l.insert_semicolon();
  EXPECT_EQ(l.peek().type, token_type::semicolon);
  EXPECT_FALSE(l.peek().has_leading_newline);
  EXPECT_EQ(l.peek().begin, code.data());
  EXPECT_EQ(l.peek().end, code.data());

  l.skip();
  EXPECT_EQ(l.peek().type, token_type::identifier);
  EXPECT_EQ(l.peek().identifier_name().normalized_name(), u8"hello");

  l.skip();
  EXPECT_EQ(l.peek().type, token_type::identifier);
  EXPECT_EQ(l.peek().identifier_name().normalized_name(), u8"world");

  l.skip();
  EXPECT_EQ(l.peek().type, token_type::end_of_file);
}

TEST_F(test_lex, inserting_semicolon_at_right_curly_remembers_next_token) {
  padded_string code(u8"{ x }"_sv);
  error_collector errors;
  lexer l(&code, &errors);

  EXPECT_EQ(l.peek().type, token_type::left_curly);
  EXPECT_FALSE(l.peek().has_leading_newline);
  l.skip();

  EXPECT_EQ(l.peek().type, token_type::identifier);
  EXPECT_EQ(l.peek().identifier_name().normalized_name(), u8"x");
  EXPECT_FALSE(l.peek().has_leading_newline);
  const char8* x_end = l.peek().end;
  l.skip();

  EXPECT_EQ(l.peek().type, token_type::right_curly);
  EXPECT_FALSE(l.peek().has_leading_newline);
  l.insert_semicolon();
  EXPECT_EQ(l.peek().type, token_type::semicolon);
  EXPECT_FALSE(l.peek().has_leading_newline);
  EXPECT_EQ(l.peek().begin, x_end);
  EXPECT_EQ(l.peek().end, x_end);
  l.skip();

  EXPECT_EQ(l.peek().type, token_type::right_curly);
  EXPECT_FALSE(l.peek().has_leading_newline);
  l.skip();

  EXPECT_EQ(l.peek().type, token_type::end_of_file);

  EXPECT_THAT(errors.errors, IsEmpty());
}

TEST_F(test_lex, transaction_buffers_errors_until_commit) {
  padded_string code(u8"x 0b y"_sv);
  error_collector errors;
  lexer l(&code, &errors);

  EXPECT_EQ(l.peek().type, token_type::identifier);
  EXPECT_THAT(errors.errors, IsEmpty());

  lexer_transaction transaction = l.begin_transaction();
  l.skip();
  EXPECT_EQ(l.peek().type, token_type::number);
  EXPECT_THAT(errors.errors, IsEmpty())
      << "0b error shouldn't be written to error reporter";

  l.skip();
  EXPECT_EQ(l.peek().type, token_type::identifier);
  EXPECT_THAT(errors.errors, IsEmpty());

  l.commit_transaction(std::move(transaction));
  EXPECT_THAT(errors.errors,
              ElementsAre(ERROR_TYPE_FIELD(error_no_digits_in_binary_number,
                                           characters, testing::_)));
}

TEST_F(test_lex, nested_transaction_buffers_errors_until_outer_commit) {
  padded_string code(u8"x y 0b z"_sv);
  error_collector errors;
  lexer l(&code, &errors);

  EXPECT_EQ(l.peek().type, token_type::identifier);  // x
  EXPECT_THAT(errors.errors, IsEmpty());

  lexer_transaction outer_transaction = l.begin_transaction();
  l.skip();
  EXPECT_EQ(l.peek().type, token_type::identifier);  // y

  lexer_transaction inner_transaction = l.begin_transaction();
  l.skip();
  EXPECT_EQ(l.peek().type, token_type::number);  // 0b
  EXPECT_THAT(errors.errors, IsEmpty())
      << "0b error shouldn't be written to error reporter";

  l.skip();
  EXPECT_EQ(l.peek().type, token_type::identifier);  // z
  EXPECT_THAT(errors.errors, IsEmpty());

  l.commit_transaction(std::move(inner_transaction));
  EXPECT_THAT(errors.errors, IsEmpty())
      << "committing inner_transaction should not report 0b error";

  l.commit_transaction(std::move(outer_transaction));
  EXPECT_THAT(errors.errors,
              ElementsAre(ERROR_TYPE_FIELD(error_no_digits_in_binary_number,
                                           characters, testing::_)))
      << "committing outer_transaction should report 0b error";
}

TEST_F(test_lex, rolled_back_inner_transaction_discards_errors) {
  padded_string code(u8"x y 0b z"_sv);
  error_collector errors;
  lexer l(&code, &errors);

  EXPECT_EQ(l.peek().type, token_type::identifier);  // x
  EXPECT_THAT(errors.errors, IsEmpty());

  lexer_transaction outer_transaction = l.begin_transaction();
  l.skip();
  EXPECT_EQ(l.peek().type, token_type::identifier);  // y

  lexer_transaction inner_transaction = l.begin_transaction();
  l.skip();
  EXPECT_EQ(l.peek().type, token_type::number);  // 0b

  l.skip();
  EXPECT_EQ(l.peek().type, token_type::identifier);  // z
  EXPECT_THAT(errors.errors, IsEmpty());

  l.roll_back_transaction(std::move(inner_transaction));
  l.commit_transaction(std::move(outer_transaction));
  EXPECT_THAT(errors.errors, IsEmpty())
      << "0b error shouldn't be written to error reporter";
}

TEST_F(test_lex, rolled_back_outer_transaction_discards_errors) {
  padded_string code(u8"x y 0b z"_sv);
  error_collector errors;
  lexer l(&code, &errors);

  EXPECT_EQ(l.peek().type, token_type::identifier);  // x
  EXPECT_THAT(errors.errors, IsEmpty());

  lexer_transaction outer_transaction = l.begin_transaction();
  l.skip();
  EXPECT_EQ(l.peek().type, token_type::identifier);  // y

  lexer_transaction inner_transaction = l.begin_transaction();
  l.skip();
  EXPECT_EQ(l.peek().type, token_type::number);  // 0b

  l.skip();
  EXPECT_EQ(l.peek().type, token_type::identifier);  // z
  EXPECT_THAT(errors.errors, IsEmpty());

  l.commit_transaction(std::move(inner_transaction));
  l.roll_back_transaction(std::move(outer_transaction));
  EXPECT_THAT(errors.errors, IsEmpty())
      << "0b error shouldn't be written to error reporter";
}

TEST_F(test_lex, errors_after_transaction_commit_are_reported_unbuffered) {
  padded_string code(u8"x 'y' 0b"_sv);
  error_collector errors;
  lexer l(&code, &errors);

  EXPECT_EQ(l.peek().type, token_type::identifier);
  EXPECT_THAT(errors.errors, IsEmpty());

  lexer_transaction transaction = l.begin_transaction();
  l.skip();
  EXPECT_EQ(l.peek().type, token_type::string);

  l.commit_transaction(std::move(transaction));
  EXPECT_EQ(l.peek().type, token_type::string);
  EXPECT_THAT(errors.errors, IsEmpty());

  l.skip();
  EXPECT_EQ(l.peek().type, token_type::number);
  EXPECT_THAT(errors.errors,
              ElementsAre(ERROR_TYPE_FIELD(error_no_digits_in_binary_number,
                                           characters, testing::_)));
}

TEST_F(test_lex, errors_after_transaction_rollback_are_reported_unbuffered) {
  padded_string code(u8"x 'y' 0b"_sv);
  error_collector errors;
  lexer l(&code, &errors);

  EXPECT_EQ(l.peek().type, token_type::identifier);
  EXPECT_THAT(errors.errors, IsEmpty());

  lexer_transaction transaction = l.begin_transaction();
  l.skip();
  EXPECT_EQ(l.peek().type, token_type::string);

  l.roll_back_transaction(std::move(transaction));

  l.skip();
  EXPECT_EQ(l.peek().type, token_type::string);
  EXPECT_THAT(errors.errors, IsEmpty());

  l.skip();
  EXPECT_EQ(l.peek().type, token_type::number);
  EXPECT_THAT(errors.errors,
              ElementsAre(ERROR_TYPE_FIELD(error_no_digits_in_binary_number,
                                           characters, testing::_)));
}

TEST_F(test_lex, rolling_back_transaction) {
  padded_string code(u8"x 'y' 3"_sv);
  error_collector errors;
  lexer l(&code, &errors);

  EXPECT_EQ(l.peek().type, token_type::identifier);
  EXPECT_THAT(errors.errors, IsEmpty());

  lexer_transaction transaction = l.begin_transaction();
  EXPECT_EQ(l.peek().type, token_type::identifier);

  l.skip();
  EXPECT_EQ(l.peek().type, token_type::string);

  l.skip();
  EXPECT_EQ(l.peek().type, token_type::number);

  l.roll_back_transaction(std::move(transaction));
  EXPECT_EQ(l.peek().type, token_type::identifier);

  l.skip();
  EXPECT_EQ(l.peek().type, token_type::string);

  l.skip();
  EXPECT_EQ(l.peek().type, token_type::number);
}

TEST_F(test_lex, insert_semicolon_after_rolling_back_transaction) {
  padded_string code(u8"x 'y' 3"_sv);
  error_collector errors;
  lexer l(&code, &errors);

  EXPECT_EQ(l.peek().type, token_type::identifier);
  EXPECT_THAT(errors.errors, IsEmpty());

  l.skip();
  EXPECT_EQ(l.peek().type, token_type::string);

  lexer_transaction transaction = l.begin_transaction();

  l.skip();
  EXPECT_EQ(l.peek().type, token_type::number);

  l.roll_back_transaction(std::move(transaction));
  l.insert_semicolon();
  EXPECT_EQ(l.peek().type, token_type::semicolon);

  l.skip();
  EXPECT_EQ(l.peek().type, token_type::string);

  l.skip();
  EXPECT_EQ(l.peek().type, token_type::number);
}

TEST_F(test_lex,
       is_initial_identifier_byte_agrees_with_is_initial_identifier_character) {
  constexpr char32_t min_code_point = U'\0';
  constexpr char32_t max_code_point = U'\U0010ffff';

  std::array<bool, 256> is_valid_byte = {};
  is_valid_byte[u8'\\'] = true;
  for (char32_t c = min_code_point; c <= max_code_point; ++c) {
    if (lexer::is_initial_identifier_character(c)) {
      char8 utf_8[10];
      encode_utf_8(c, utf_8);
      is_valid_byte[static_cast<std::uint8_t>(utf_8[0])] = true;
    }
  }

  for (std::size_t byte = 0; byte < is_valid_byte.size(); ++byte) {
    EXPECT_EQ(lexer::is_initial_identifier_byte(static_cast<char8>(byte)),
              is_valid_byte[byte])
        << "byte = 0x" << std::hex << byte;
  }
}

TEST_F(test_lex, is_identifier_byte_agrees_with_is_identifier_character) {
  constexpr char32_t min_code_point = U'\0';
  constexpr char32_t max_code_point = U'\U0010ffff';

  std::array<bool, 256> is_valid_byte = {};
  is_valid_byte[u8'\\'] = true;
  for (char32_t c = min_code_point; c <= max_code_point; ++c) {
    if (lexer::is_identifier_character(c)) {
      char8 utf_8[10];
      encode_utf_8(c, utf_8);
      is_valid_byte[static_cast<std::uint8_t>(utf_8[0])] = true;
    }
  }

  for (std::size_t byte = 0; byte < is_valid_byte.size(); ++byte) {
    EXPECT_EQ(lexer::is_identifier_byte(static_cast<char8>(byte)),
              is_valid_byte[byte])
        << "byte = 0x" << std::hex << byte;
  }
}

void test_lex::check_single_token(string8_view input,
                                  string8_view expected_identifier_name,
                                  source_location local_caller) {
  static source_location caller;
  caller = local_caller;
  this->check_single_token_with_errors(
      input, expected_identifier_name,
      [](padded_string_view, const auto& errors) {
        EXPECT_THAT_AT_CALLER(errors, IsEmpty());
      },
      caller);
}

void test_lex::check_single_token_with_errors(
    string8_view input, string8_view expected_identifier_name,
    void (*check_errors)(padded_string_view input,
                         const std::vector<error_collector::error>&),
    source_location caller) {
  padded_string code(input);
  error_collector errors;
  std::vector<token> lexed_tokens = this->lex_to_eof(&code, errors);

  EXPECT_THAT_AT_CALLER(lexed_tokens,
                        ElementsAre(::testing::Field(
                            "type", &token::type,
                            ::testing::AnyOf(token_type::identifier,
                                             token_type::private_identifier))));
  if (lexed_tokens.size() == 1 &&
      (lexed_tokens[0].type == token_type::identifier ||
       lexed_tokens[0].type == token_type::private_identifier)) {
    EXPECT_EQ_AT_CALLER(lexed_tokens[0].identifier_name().normalized_name(),
                        expected_identifier_name);
  }
  check_errors(&code, errors.errors);
}

void test_lex::check_tokens(
    string8_view input, std::initializer_list<token_type> expected_token_types,
    source_location local_caller) {
  static source_location caller;
  caller = local_caller;
  this->check_tokens_with_errors(
      input, expected_token_types,
      [](padded_string_view, const auto& errors) {
        EXPECT_THAT_AT_CALLER(errors, IsEmpty());
      },
      caller);
}

void test_lex::check_tokens(
    padded_string_view input,
    std::initializer_list<token_type> expected_token_types,
    source_location local_caller) {
  static source_location caller;
  caller = local_caller;
  this->check_tokens_with_errors(
      input, expected_token_types,
      [](padded_string_view, const auto& errors) {
        EXPECT_THAT_AT_CALLER(errors, IsEmpty());
      },
      caller);
}

void test_lex::check_tokens_with_errors(
    string8_view input, std::initializer_list<token_type> expected_token_types,
    void (*check_errors)(padded_string_view input,
                         const std::vector<error_collector::error>&),
    source_location caller) {
  padded_string code(input);
  return this->check_tokens_with_errors(&code, expected_token_types,
                                        check_errors, caller);
}

void test_lex::check_tokens_with_errors(
    padded_string_view input,
    std::initializer_list<token_type> expected_token_types,
    void (*check_errors)(padded_string_view input,
                         const std::vector<error_collector::error>&),
    source_location caller) {
  error_collector errors;
  std::vector<token> lexed_tokens = this->lex_to_eof(input, errors);

  std::vector<token_type> lexed_token_types;
  for (const token& t : lexed_tokens) {
    lexed_token_types.push_back(t.type);
  }

  EXPECT_THAT_AT_CALLER(lexed_token_types,
                        ::testing::ElementsAreArray(expected_token_types));
  check_errors(input, errors.errors);
}

std::vector<token> test_lex::lex_to_eof(padded_string_view input,
                                        source_location caller) {
  error_collector errors;
  std::vector<token> tokens = this->lex_to_eof(input, errors);
  EXPECT_THAT_AT_CALLER(errors.errors, IsEmpty());
  return tokens;
}

std::vector<token> test_lex::lex_to_eof(padded_string_view input,
                                        error_collector& errors) {
  lexer& l = this->make_lexer(input, &errors);
  std::vector<token> tokens;
  while (l.peek().type != token_type::end_of_file) {
    tokens.push_back(l.peek());
    l.skip();
  }
  return tokens;
}

std::vector<token> test_lex::lex_to_eof(string8_view input,
                                        source_location caller) {
  padded_string real_input(input);
  return this->lex_to_eof(&real_input, caller);
}
}
}

// quick-lint-js finds bugs in JavaScript programs.
// Copyright (C) 2020  Matthew "strager" Glazar
//
// This file is part of quick-lint-js.
//
// quick-lint-js is free software: you can redistribute it and/or modify
// it under the terms of the GNU General Public License as published by
// the Free Software Foundation, either version 3 of the License, or
// (at your option) any later version.
//
// quick-lint-js is distributed in the hope that it will be useful,
// but WITHOUT ANY WARRANTY; without even the implied warranty of
// MERCHANTABILITY or FITNESS FOR A PARTICULAR PURPOSE.  See the
// GNU General Public License for more details.
//
// You should have received a copy of the GNU General Public License
// along with quick-lint-js.  If not, see <https://www.gnu.org/licenses/>.<|MERGE_RESOLUTION|>--- conflicted
+++ resolved
@@ -132,22 +132,16 @@
     error_collector v;
     padded_string input(u8"*-----*/"_sv);
     lexer l(&input, &v);
-<<<<<<< HEAD
+
     while (l.peek().type != token_type::end_of_file) {
       l.skip();
     }
-=======
-    l.skip();  // identifier
-    l.skip();  // star
-    l.skip();  // slash
->>>>>>> ff2dfd0c
     EXPECT_EQ(l.peek().type, token_type::end_of_file);
 
     EXPECT_THAT(v.errors, ElementsAre(ERROR_TYPE_FIELD(
                               error_unopened_block_comment, comment_close,
                               offsets_matcher(&input, 6, u8"/"))));
   }
-<<<<<<< HEAD
   {
     error_collector v;
     padded_string input(u8"*******/"_sv);
@@ -215,15 +209,12 @@
                               error_unopened_block_comment, comment_close,
                               offsets_matcher(&input, 1, u8"/"))));
   }
-=======
->>>>>>> ff2dfd0c
 }
 
 TEST_F(test_lex, lex_unopened_block_comment2) {
   {
     error_collector v;
     padded_string input(u8"3; */hello"_sv);
-<<<<<<< HEAD
     lexer l(&input, &v);  // number
     EXPECT_EQ(l.peek().type, token_type::number);
     l.skip();  // semicolon
@@ -237,19 +228,6 @@
                 ElementsAre(ERROR_TYPE_FIELD(
                     error_unopened_block_comment, comment_close,
                     offsets_matcher(&input, strlen(u8"3; "), u8"/"))));
-=======
-    lexer l(&input, &v);
-    l.skip();  // number 3
-    l.skip();  // semicolon
-    l.skip();  // star
-    l.skip();  // slash
-    l.skip();  // identifier (hello)
-    EXPECT_EQ(l.peek().type, token_type::end_of_file);
-
-    EXPECT_THAT(v.errors, ElementsAre(ERROR_TYPE_FIELD(
-                              error_unopened_block_comment, comment_close,
-                              offsets_matcher(&input, 3, u8"/"))));
->>>>>>> ff2dfd0c
   }
 }
 
@@ -257,15 +235,9 @@
   {
     error_collector v;
     padded_string input(u8"3; */ hello/"_sv);
-<<<<<<< HEAD
     lexer l(&input, &v);  // number
     EXPECT_EQ(l.peek().type, token_type::number);
     l.skip();  // semicolon
-=======
-    lexer l(&input, &v);
-    EXPECT_EQ(l.peek().type, token_type::number);
-    l.skip();  // number 3
->>>>>>> ff2dfd0c
     EXPECT_EQ(l.peek().type, token_type::semicolon);
     l.skip();  // star
     EXPECT_EQ(l.peek().type, token_type::star);
@@ -275,11 +247,7 @@
     EXPECT_EQ(l.peek().type, token_type::identifier);
     l.skip();  // slash
     EXPECT_EQ(l.peek().type, token_type::slash);
-<<<<<<< HEAD
-    l.skip();
-=======
     l.skip();  // slash
->>>>>>> ff2dfd0c
     EXPECT_EQ(l.peek().type, token_type::end_of_file);
     EXPECT_THAT(v.errors, IsEmpty());
   }
